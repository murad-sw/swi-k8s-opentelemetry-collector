---
apiVersion: v1
kind: ServiceAccount
metadata:
  name: swi-opentelemetry-collector
  labels:
    app.kubernetes.io/name: opentelemetry-collector
    app.kubernetes.io/instance: swi-opentelemetry-collector
---
apiVersion: v1
kind: ConfigMap
metadata:
  name: swi-opentelemetry-collector
  labels:
    app.kubernetes.io/name: opentelemetry-collector
    app.kubernetes.io/instance: swi-opentelemetry-collector
data:
  relay: |
    exporters:
      otlp:
        endpoint: ${OTEL_ENVOY_ADDRESS}
        tls:
          insecure: ${OTEL_ENVOY_ADDRESS_TLS_INSECURE}
        headers:
          "Authorization": "Bearer ${SOLARWINDS_API_TOKEN}"
    extensions:
      health_check: {}
      memory_ballast:
        size_mib: "204"

    processors:
      memory_limiter:
        check_interval: 5s
        limit_mib: 409
        spike_limit_mib: 128
      metricstransform:
        transforms:
          - include: ^(.*)$$
            match_type: regexp
            action: update
            new_name: k8s.$${1}
          - include: k8s.kube_namespace_status_phase
            action: update
            operations:
              - action: update_label
                label: phase
                new_label: sw.k8s.namespace.status
          - include: k8s.kube_pod_status_phase
            action: update
            operations:
              - action: update_label
                label: phase
                new_label: sw.k8s.pod.status
      groupbyattrs:
        keys:
          - node
          - exported_node
          - kubelet_version
          - provider_id
          - os_image
          - exported_namespace
          - pod
          - uid
          - pod_ip
          - host_ip
          - created_by_kind
          - created_by_name
          - host_network
          - priority_class
          - container_id
          - container
          - image
          - image_id
          - sw.k8s.pod.status
          - sw.k8s.namespace.status
      resource:
        attributes:
        # Remove useless attributes
        - key: service.name
          action: delete

        - key: host.name
          action: delete

        - key: port
          action: delete

        - key: scheme
          action: delete

        # Cluster
        - key: sw.k8s.cluster.uid
          value: ${CLUSTER_UID}
          action: insert

        - key: k8s.cluster.name
          value: ${CLUSTER_NAME}
          action: insert

        # Node
        - key: k8s.node.name
          from_attribute: node
          action: insert
<<<<<<< HEAD
          
        - key: host.id
          from_attribute: k8s.node.name
          action: insert
        
=======

>>>>>>> 4dec5e98
        - key: node
          action: delete

        - key: k8s.node.name
          from_attribute: exported_node
          action: upsert
        - key: exported_node
          action: delete

        - key: sw.k8s.node.version
          from_attribute: kubelet_version
          action: insert
        - key: kubelet_version
          action: delete

        - key: sw.k8s.node.provider.id
          from_attribute: provider_id
          action: insert
        - key: provider_id
          action: delete

        - key: sw.k8s.node.os.image
          from_attribute: os_image
          action: insert
        - key: os_image
          action: delete

        - key: host.id
          from_attribute: k8s.node.name
          action: insert

        # Namespace
        - key: k8s.namespace.name
          from_attribute: exported_namespace
          action: insert
        - key: exported_namespace
          action: delete

        # Pod
        - key: k8s.pod.name
          from_attribute: pod
          action: insert
        - key: pod
          action: delete

        - key: k8s.pod.uid
          from_attribute: uid
          action: insert
        - key: uid
          action: delete

        - key: sw.k8s.pod.ip
          from_attribute: pod_ip
          action: insert
        - key: pod_ip
          action: delete

        - key: sw.k8s.pod.host.ip
          from_attribute: host_ip
          action: insert
        - key: host_ip
          action: delete

        - key: sw.k8s.pod.createdby.kind
          from_attribute: created_by_kind
          action: insert
        - key: created_by_kind
          action: delete

        - key: sw.k8s.pod.createdby.name
          from_attribute: created_by_name
          action: insert
        - key: created_by_name
          action: delete

        - key: sw.k8s.pod.host.network
          from_attribute: host_network
          action: insert
        - key: host_network
          action: delete

        - key: sw.k8s.pod.priority_class
          from_attribute: priority_class
          action: insert
        - key: priority_class
          action: delete
        
        # Container
        - key: k8s.container.id
          from_attribute: container_id
          action: insert
        - key: container_id
          action: delete

        - key: k8s.container.name
          from_attribute: container
          action: insert
        - key: container
          action: delete

        - key: k8s.container.image.id
          from_attribute: image_id
          action: insert
        - key: image_id
          action: delete

        - key: k8s.container.image.name
          from_attribute: image
          action: insert
        - key: image
          action: delete

      batch:
        send_batch_size: 8192
        send_batch_max_size: 8192
        timeout: 1s
    receivers:
      prometheus:
        config:
          scrape_configs:
            - job_name: prometheus
              scrape_interval: ${SCRAPE_INTERVAL}
              metrics_path: '/federate'
              params:
                'match[]':
                  - 'container_cpu_usage_seconds_total'
                  - 'container_spec_cpu_quota'
                  - 'container_spec_cpu_period'
                  - 'container_memory_working_set_bytes'
                  - 'container_spec_memory_limit_bytes'
                  - 'kube_node_info'
                  - 'kube_node_created'
                  - 'kube_node_status_capacity'
                  - 'kube_pod_created'
                  - 'kube_pod_info'
                  - 'kube_pod_start_time'
                  - 'kube_pod_completion_time'
                  - 'kube_pod_status_phase'
                  - 'kube_pod_start_time'
                  - 'kube_resourcequota'
                  - '{__name__=~"kube_pod_container_.*"}'
              static_configs:
                - targets:
                  - ${PROMETHEUS_URL}
    service:
      extensions:
      - health_check
      - memory_ballast
      pipelines:
        metrics:
          exporters:
          - otlp
          processors:
          - metricstransform
          - groupbyattrs
          - resource
          - memory_limiter
          - batch
          receivers:
          - prometheus
      telemetry:
        logs:
          level: "debug"
        metrics:
          address: 0.0.0.0:8888
---
apiVersion: apps/v1
kind: Deployment
metadata:
  name: swi-opentelemetry-collector
  labels:
    app.kubernetes.io/name: opentelemetry-collector
    app.kubernetes.io/instance: swi-opentelemetry-collector
spec:
  replicas: 1
  selector:
    matchLabels:
      app.kubernetes.io/name: opentelemetry-collector
      app.kubernetes.io/instance: swi-opentelemetry-collector
      component: standalone-collector
  template:
    metadata:
      labels:
        app.kubernetes.io/name: opentelemetry-collector
        app.kubernetes.io/instance: swi-opentelemetry-collector
        component: standalone-collector
    spec:
      serviceAccountName: swi-opentelemetry-collector
      securityContext: {}
      containers:
        - name: opentelemetry-collector
          command:
            - /swi-otelcol
            - --config=/conf/relay.yaml
          securityContext: {}
          image: "solarwinds/swi-opentelemetry-collector:latest"
          imagePullPolicy: Always
          env:
            - name: MY_POD_IP
              valueFrom:
                fieldRef:
                  apiVersion: v1
                  fieldPath: status.podIP
            - name: SOLARWINDS_API_TOKEN
              valueFrom:
                secretKeyRef:
                  name: solarwinds-api-token
                  key: SOLARWINDS_API_TOKEN
                  optional: true
            - name: PROMETHEUS_URL
              value: "prometheus-server.monitoring.svc.cluster.local:80"
            - name: OTEL_ENVOY_ADDRESS
              value: "otel-collector.dc-01.st-ssp.solarwinds.com:443"
            - name: OTEL_ENVOY_ADDRESS_TLS_INSECURE
              value: "false"
            - name: SCRAPE_INTERVAL
              value: "60s"
            - name: CLUSTER_NAME
              value: "cluster name"
            - name: CLUSTER_UID
              value: "cluster-uid-123456789"
          livenessProbe:
            httpGet:
              path: /
              port: 13133
          readinessProbe:
            httpGet:
              path: /
              port: 13133
          resources:
            limits:
              cpu: 256m
              memory: 512Mi
          volumeMounts:
            - mountPath: /conf
              name: opentelemetry-collector-configmap
      volumes:
        - name: opentelemetry-collector-configmap
          configMap:
            name: swi-opentelemetry-collector
            items:
              - key: relay
                path: relay.yaml<|MERGE_RESOLUTION|>--- conflicted
+++ resolved
@@ -101,15 +101,11 @@
         - key: k8s.node.name
           from_attribute: node
           action: insert
-<<<<<<< HEAD
-          
+
         - key: host.id
           from_attribute: k8s.node.name
           action: insert
         
-=======
-
->>>>>>> 4dec5e98
         - key: node
           action: delete
 
