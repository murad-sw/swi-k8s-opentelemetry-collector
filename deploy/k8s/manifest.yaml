---
apiVersion: v1
kind: ServiceAccount
metadata:
  name: swi-opentelemetry-collector
  labels:
    app.kubernetes.io/name: swi-opentelemetry-collector
    app.kubernetes.io/instance: swi-opentelemetry-collector
---
apiVersion: v1
kind: ConfigMap
metadata:
  name: swi-opentelemetry-collector-env
data:
  CLUSTER_NAME: "<CLUSTER_NAME>"
  CLUSTER_UID: "<CLUSTER_UID>"
  OTEL_ENVOY_ADDRESS: "<OTEL_ENVOY_ADDRESS>"
  OTEL_ENVOY_ADDRESS_TLS_INSECURE: "false"
  MANIFEST_VERSION: "1.2"
---
apiVersion: v1
kind: ConfigMap
metadata:
  name: swi-opentelemetry-collector-standalone-env
data:
  PROMETHEUS_URL: "<PROMETHEUS_URL>"
  SCRAPE_INTERVAL: 60s
---
apiVersion: v1
kind: ConfigMap
metadata:
  name: swi-opentelemetry-collector
  labels:
    app.kubernetes.io/name: opentelemetry-collector
    app.kubernetes.io/instance: swi-opentelemetry-collector
data:
  metrics.config: |
    exporters:
      otlp:
        endpoint: ${OTEL_ENVOY_ADDRESS}
        tls:
          insecure: ${OTEL_ENVOY_ADDRESS_TLS_INSECURE}
        headers:
          "Authorization": "Bearer ${SOLARWINDS_API_TOKEN}"
    extensions:
      health_check: {}
      memory_ballast:
        size_mib: 1024

    processors:
      memory_limiter:
        check_interval: 1s
        limit_mib: 3686
        spike_limit_mib: 1228
      prometheustypeconvert:
        transforms:
          - include: container_cpu_usage_seconds_total
            convert_type: sum
          - include: container_cpu_cfs_throttled_periods_total
            convert_type: sum
          - include: container_cpu_cfs_periods_total
            convert_type: sum
          - include: apiserver_request_total
            convert_type: sum
          - include: container_fs_reads_total
            convert_type: sum
          - include: container_fs_writes_total
            convert_type: sum
          - include: container_fs_reads_bytes_total
            convert_type: sum
          - include: container_fs_writes_bytes_total
            convert_type: sum
<<<<<<< HEAD
          - include: container_network_receive_bytes_total
            convert_type: sum
          - include: container_network_transmit_bytes_total
            convert_type: sum
          - include: container_network_receive_packets_total
            convert_type: sum
          - include: container_network_transmit_packets_total
            convert_type: sum
          - include: container_network_receive_packets_dropped_total
            convert_type: sum
          - include: container_network_transmit_packets_dropped_total
            convert_type: sum
      # removing attributes of kube-state-metrics on those metrics where it does not identify resource, but identify the source 
=======
      # removing attributes of kube-state-metrics on those metrics where it does not identify resource, but identify the source
>>>>>>> 03f0c5ff
      #   where kube-state-metric is deployed on
      attributes/remove_node:
        include:
          match_type: regexp
          metric_names:
            - kube_.*
        exclude:
          match_type: regexp
          metric_names:
            - kube_node_.*
            - kube_pod_info
            - kube_pod_container_resource_requests
            - kube_pod_container_resource_limits
        actions:
          - key: node
            action: delete
          - key: exported_node
            action: delete
      attributes/remove_pod:
        include:
          match_type: regexp
          metric_names:
            - kube_.*
        exclude:
          match_type: regexp
          metric_names:
            - kube_pod_.*
        actions:
          - key: pod
            action: delete
      attributes/remove_container:
        include:
          match_type: regexp
          metric_names:
            - kube_.*
        exclude:
          match_type: regexp
          metric_names:
            - kube_pod_container_.*
        actions:
          - key: container
            action: delete
      attributes/remove_service:
        include:
          match_type: regexp
          metric_names:
            - kube_.*
        exclude:
          match_type: regexp
          metric_names:
            - kube_service_.*
        actions:
          - key: service
            action: delete
      attributes/remove_other:
        include:
          match_type: regexp
          metric_names:
            - kube_.*
        actions:
          - key: job
            action: delete
          - key: instance
            action: delete
          - key: exported_job
            action: delete
          - key: exported_instance
            action: delete
      metricstransform/rename:
        transforms:
          # add `k8s.` suffix to all metrics that are clearly provided by Kubernetes
          - include: ^(kube_|container_)(.*)$$
            match_type: regexp
            action: update
            new_name: k8s.$${1}$${2}
      # Transformations done on all metrics before any grouping
      swmetricstransform/preprocessing:
        transforms:
          - include: k8s.kube_node_status_condition
            experimental_match_labels: { "condition": "Ready" }
            action: insert
            new_name: k8s.kube_node_status_ready
            operations:
              - action: filter_datapoints
                datapoint_value: 1
                datapoint_value_action: include
              - action: update_label
                label: status
                value_actions:
                  - value: "true"
                    new_value: "Ready"
                  - value: "false"
                    new_value: "NotReady"
                  - value: unknown
                    new_value: Unknown
              - action: update_label
                label: status
                new_label: sw.k8s.node.status
          - include: k8s.kube_deployment_status_condition
            experimental_match_labels: { "condition": "Available" }
            action: insert
            new_name: k8s.deployment.condition.available
            operations:
              - action: filter_datapoints
                datapoint_value: 1
                datapoint_value_action: include
              - action: update_label
                label: status
                new_label: sw.k8s.deployment.condition.available
          - include: k8s.kube_deployment_status_condition
            experimental_match_labels: { "condition": "Progressing" }
            action: insert
            new_name: k8s.deployment.condition.progressing
            operations:
              - action: filter_datapoints
                datapoint_value: 1
                datapoint_value_action: include
              - action: update_label
                label: status
                new_label: sw.k8s.deployment.condition.progressing
          - include: k8s.kube_deployment_status_condition
            experimental_match_labels: { "condition": "ReplicaFailure" }
            action: insert
            new_name: k8s.deployment.condition.replicafailure
            operations:
              - action: filter_datapoints
                datapoint_value: 1
                datapoint_value_action: include
              - action: update_label
                label: status
                new_label: sw.k8s.deployment.condition.replicafailure
          - include: k8s.kube_pod_status_reason
            action: update
            new_name: k8s.pod.status.reason
            operations:
              - action: filter_datapoints
                datapoint_value: 1
                datapoint_value_action: include
          - include: k8s.kube_pod_status_phase
            action: update
            operations:
              - action: filter_datapoints
                datapoint_value: 1
                datapoint_value_action: include
              - action: update_label
                label: phase
                new_label: sw.k8s.pod.status
          - include: k8s.kube_pod_start_time
            action: update
            operations:
              - action: filter_datapoints
                datapoint_value: 0
                datapoint_value_action: exclude
          - include: k8s.kube_pod_completion_time
            action: update
            operations:
              - action: filter_datapoints
                datapoint_value: 0
                datapoint_value_action: exclude
          - include: k8s.kube_node_created
            action: update
            operations:
              - action: filter_datapoints
                datapoint_value: 0
                datapoint_value_action: exclude
          - include: k8s.kube_pod_created
            action: update
            operations:
              - action: filter_datapoints
                datapoint_value: 0
                datapoint_value_action: exclude
          - include: k8s.kube_deployment_created
            action: update
            operations:
              - action: filter_datapoints
                datapoint_value: 0
                datapoint_value_action: exclude
          - include: k8s.kube_daemonset_created
            action: update
            operations:
              - action: filter_datapoints
                datapoint_value: 0
                datapoint_value_action: exclude
          - include: k8s.kube_namespace_created
            action: update
            operations:
              - action: filter_datapoints
                datapoint_value: 0
                datapoint_value_action: exclude
          - include: k8s.kube_statefulset_created
            action: update
            operations:
              - action: filter_datapoints
                datapoint_value: 0
                datapoint_value_action: exclude
      metricstransform/preprocessing:
        transforms:
          - include: k8s.kube_namespace_status_phase
            action: update
            operations:
              - action: update_label
                label: phase
                new_label: sw.k8s.namespace.status
          - include: k8s.kube_pod_container_status_restarts_total
            action: insert
            new_name: k8s.kube.pod.container.status.restarts.total

          # Container metrics
          - include: k8s.container_cpu_usage_seconds_total
            action: insert
            new_name: k8s.container.cpu.usage.seconds.rate
          - include: k8s.container_cpu_cfs_throttled_periods_total
            action: insert
            match_type: regexp
            # take datapoints with non-empty container label
            experimental_match_labels: { "container": "(.|\\s)*\\S(.|\\s)*" }
            new_name: k8s.container.cpu.cfs.throttled.periods.rate
          - include: k8s.container_cpu_cfs_periods_total
            action: insert
            match_type: regexp
            # take datapoints with non-empty container label
            experimental_match_labels: { "container": "(.|\\s)*\\S(.|\\s)*" }
            new_name: k8s.container.cpu.cfs.throttled.total.rate
          - include: k8s.container_memory_working_set_bytes
            action: insert
            match_type: regexp
            # take datapoints with non-empty container label
            experimental_match_labels: { "container": "(.|\\s)*\\S(.|\\s)*" }
            new_name: k8s.container.memory.working_set
          - include: k8s.container_spec_cpu_quota
            action: insert
            match_type: regexp
            # take datapoints with non-empty container label
            experimental_match_labels: { "container": "(.|\\s)*\\S(.|\\s)*" }
            new_name: k8s.container.spec.cpu.quota
          - include: k8s.container_spec_cpu_period
            action: insert
            match_type: regexp
            # take datapoints with non-empty container label
            experimental_match_labels: { "container": "(.|\\s)*\\S(.|\\s)*" }
            new_name: k8s.container.spec.cpu.period
          - include: k8s.kube_pod_container_resource_requests
            experimental_match_labels: { "resource": "memory" }
            action: insert
            new_name: k8s.container.spec.memory.requests
          - include: k8s.kube_pod_container_resource_requests
            experimental_match_labels: { "resource": "cpu" }
            action: insert
            new_name: k8s.container.spec.cpu.requests
          - include: k8s.container_spec_memory_limit_bytes
            action: insert
            match_type: regexp
            # take datapoints with non-empty container label
            experimental_match_labels: { "container": "(.|\\s)*\\S(.|\\s)*" }
            new_name: k8s.container.spec.memory.limit

          # Pod resource metrics
          - include: k8s.kube_pod_container_status_running
            action: insert
            new_name: k8s.pod.containers.running
            operations:
              - action: aggregate_labels
                label_set: [pod, namespace]
                aggregation_type: sum
          - include: k8s.container.spec.cpu.requests
            action: insert
            new_name: k8s.pod.spec.cpu.requests
            operations:
              - action: aggregate_labels
                label_set: [pod, namespace]
                aggregation_type: sum
          - include: k8s.container.spec.memory.limit
            action: insert
            new_name: k8s.pod.spec.memory.limit
            operations:
              - action: aggregate_labels
                label_set: [pod, namespace]
                aggregation_type: sum
          - include: k8s.container.spec.memory.requests
            action: insert
            new_name: k8s.pod.spec.memory.requests
            operations:
              - action: aggregate_labels
                label_set: [pod, namespace]
                aggregation_type: sum
          - include: k8s.container_cpu_usage_seconds_total
            action: insert
            match_type: regexp
            # empty `image` label and non-empty `pod` and `namespace` are datapoints of Pod's CPU usage
            experimental_match_labels: { "image": "^$", "pod": "(.|\\s)*\\S(.|\\s)*", "namespace": "(.|\\s)*\\S(.|\\s)*" }
            new_name: k8s.pod.cpu.usage.seconds.rate
          - include: k8s.container_memory_working_set_bytes
            action: insert
            match_type: regexp
            # empty `image` label and non-empty `pod` and `namespace` are datapoints of Pod's Memory usage
            experimental_match_labels: { "image": "^$", "pod": "(.|\\s)*\\S(.|\\s)*", "namespace": "(.|\\s)*\\S(.|\\s)*" }
            new_name: k8s.pod.memory.working_set
          - include: k8s.container_spec_cpu_quota
            action: insert
            match_type: regexp
            # empty `image` label and non-empty `pod` and `namespace` are datapoints of Pod's CPU quota
            experimental_match_labels: { "image": "^$", "pod": "(.|\\s)*\\S(.|\\s)*", "namespace": "(.|\\s)*\\S(.|\\s)*" }
            new_name: k8s.pod.spec.cpu.quota
          - include: k8s.container_spec_cpu_period
            action: insert
            match_type: regexp
            # empty `image` label and non-empty `pod` and `namespace` are datapoints of Pod's CPU period
            experimental_match_labels: { "image": "^$", "pod": "(.|\\s)*\\S(.|\\s)*", "namespace": "(.|\\s)*\\S(.|\\s)*" }
            new_name: k8s.pod.spec.cpu.period
          - include: k8s.container_network_receive_bytes_total
            action: insert
            match_type: regexp
            experimental_match_labels: { "container": "(.|\\s)*\\S(.|\\s)*" }
            operations:
              - action: aggregate_labels
                label_set: [pod, namespace]
                aggregation_type: sum
            new_name: k8s.pod.network.bytes_received
          - include: k8s.container_network_transmit_bytes_total
            action: insert
            match_type: regexp
            experimental_match_labels: { "container": "(.|\\s)*\\S(.|\\s)*" }
            operations:
              - action: aggregate_labels
                label_set: [pod, namespace]
                aggregation_type: sum
            new_name: k8s.pod.network.bytes_transmitted
          - include: k8s.container_network_receive_packets_total
            action: insert
            match_type: regexp
            experimental_match_labels: { "container": "(.|\\s)*\\S(.|\\s)*" }
            operations:
              - action: aggregate_labels
                label_set: [pod, namespace]
                aggregation_type: sum
            new_name: k8s.pod.network.packets_received
          - include: k8s.container_network_transmit_packets_total
            action: insert
            match_type: regexp
            experimental_match_labels: { "container": "(.|\\s)*\\S(.|\\s)*" }
            operations:
              - action: aggregate_labels
                label_set: [pod, namespace]
                aggregation_type: sum
            new_name: k8s.pod.network.packets_transmitted
          - include: k8s.container_network_receive_packets_dropped_total
            action: insert
            match_type: regexp
            experimental_match_labels: { "container": "(.|\\s)*\\S(.|\\s)*" }
            operations:
              - action: aggregate_labels
                label_set: [pod, namespace]
                aggregation_type: sum
            new_name: k8s.pod.network.receive_packets_dropped
          - include: k8s.container_network_transmit_packets_dropped_total
            action: insert
            match_type: regexp
            experimental_match_labels: { "container": "(.|\\s)*\\S(.|\\s)*" }
            operations:
              - action: aggregate_labels
                label_set: [pod, namespace]
                aggregation_type: sum
            new_name: k8s.pod.network.transmit_packets_dropped
          - include: k8s.kube_pod_container_status_waiting
            action: insert
            new_name: k8s.kube_pod_container_status_waiting_only_temp
          - include: k8s.kube_pod_container_status_running
            action: insert
            new_name: k8s.kube_pod_container_status_running_only_temp
          - include: k8s.kube_pod_container_status_terminated
            action: insert
            new_name: k8s.kube_pod_container_status_terminated_only_temp
          - include: ^k8s.kube_pod_container_status_(?P<status>[^_]*)_only_temp$
            match_type: regexp
            action: combine
            new_name: k8s.container.status
            submatch_case: lower
            operations:
              - action: update_label
                label: status
                new_label: sw.k8s.container.status
          - include: k8s.kube_pod_owner
            experimental_match_labels: { "owner_kind": "DaemonSet", "owner_is_controller": "true" }
            action: insert
            new_name: k8s.kube.pod.owner.daemonset
            operations:
              - action: update_label
                label: owner_name
                new_label: daemonset
          - include: k8s.kube_pod_owner
            experimental_match_labels: { "owner_kind": "ReplicaSet", "owner_is_controller": "true" }
            action: insert
            new_name: k8s.kube.pod.owner.replicaset
            operations:
              - action: update_label
                label: owner_name
                new_label: replicaset
          - include: k8s.kube_pod_owner
            experimental_match_labels: { "owner_kind": "StatefulSet", "owner_is_controller": "true" }
            action: insert
            new_name: k8s.kube.pod.owner.statefulset
            operations:
              - action: update_label
                label: owner_name
                new_label: statefulset
          - include: k8s.kube_replicaset_owner
            experimental_match_labels: { "owner_kind": "Deployment", "owner_is_controller": "true" }
            action: insert
            new_name: k8s.kube.replicaset.owner.deployment
            operations:
              - action: update_label
                label: owner_name
                new_label: deployment
          - include: k8s.container_fs_reads_total
            action: insert
            match_type: regexp
            # non-empty container, datapoints of Pod's file system read ops
            experimental_match_labels: { "container": "(.|\\s)*\\S(.|\\s)*" }
            operations:
              - action: aggregate_labels
                label_set: [pod, namespace]
                aggregation_type: sum
            new_name: k8s.pod.fs.reads.rate
          - include: k8s.container_fs_writes_total
            action: insert
            match_type: regexp
            # non-empty container, datapoints of Pod's file system write ops
            experimental_match_labels: { "container": "(.|\\s)*\\S(.|\\s)*" }
            operations:
              - action: aggregate_labels
                label_set: [pod, namespace]
                aggregation_type: sum
            new_name: k8s.pod.fs.writes.rate
          - include: k8s.container_fs_reads_bytes_total
            action: insert
            match_type: regexp
            # non-empty container, datapoints of Pod's file system read bytes
            experimental_match_labels: { "container": "(.|\\s)*\\S(.|\\s)*" }
            operations:
              - action: aggregate_labels
                label_set: [pod, namespace]
                aggregation_type: sum
            new_name: k8s.pod.fs.reads.bytes.rate
          - include: k8s.container_fs_writes_bytes_total
            action: insert
            match_type: regexp
            # non-empty container, datapoints of Pod's file system written bytes
            experimental_match_labels: { "container": "(.|\\s)*\\S(.|\\s)*" }
            operations:
              - action: aggregate_labels
                label_set: [pod, namespace]
                aggregation_type: sum
            new_name: k8s.pod.fs.writes.bytes.rate
          - include: k8s.container_fs_usage_bytes
            action: insert
            operations:
              - action: aggregate_labels
                label_set: [pod, namespace]
                aggregation_type: sum
            new_name: k8s.pod.fs.usage.bytes
          # Node metrics
          - include: k8s.container_cpu_usage_seconds_total
            action: insert
            experimental_match_labels: { "id": "/" }
            new_name: k8s.node.cpu.usage.seconds.rate
          - include: k8s.container_memory_working_set_bytes
            action: insert
            experimental_match_labels: { "id": "/" }
            new_name: k8s.node.memory.working_set
          - include: k8s.kube_node_status_capacity
            experimental_match_labels: { "resource": "cpu" }
            action: insert
            new_name: k8s.node.cpu.capacity
          - include: k8s.kube_node_status_allocatable
            experimental_match_labels: { "resource": "cpu" }
            action: insert
            new_name: k8s.node.cpu.allocatable
          - include: k8s.kube_node_status_capacity
            experimental_match_labels: { "resource": "memory" }
            action: insert
            new_name: k8s.node.memory.capacity
          - include: k8s.kube_node_status_allocatable
            experimental_match_labels: { "resource": "memory" }
            action: insert
            new_name: k8s.node.memory.allocatable
          - include: k8s.kube_node_status_condition
            experimental_match_labels: { "condition": "Ready", "status": "true" }
            action: insert
            new_name: k8s.node.status.condition.ready
          - include: k8s.kube_node_status_condition
            experimental_match_labels: { "condition": "NetworkUnavailable", "status": "true" }
            action: insert
            new_name: k8s.node.status.condition.networkunavailable
          - include: k8s.kube_node_status_condition
            experimental_match_labels: { "condition": "PIDPressure", "status": "true" }
            action: insert
            new_name: k8s.node.status.condition.pidpressure
          - include: k8s.kube_node_status_condition
            experimental_match_labels: { "condition": "MemoryPressure", "status": "true" }
            action: insert
            new_name: k8s.node.status.condition.memorypressure
          - include: k8s.kube_node_status_condition
            experimental_match_labels: { "condition": "DiskPressure", "status": "true" }
            action: insert
            new_name: k8s.node.status.condition.diskpressure
          - include: k8s.kube_pod_status_phase
            experimental_match_labels: { "sw.k8s.pod.status": "Running" }
            action: insert
            new_name: k8s.pod.status.phase.running
          - include: k8s.container_network_receive_bytes_total
            action: insert
            match_type: regexp
            experimental_match_labels: { "container": "(.|\\s)*\\S(.|\\s)*" }
            operations:
              - action: aggregate_labels
                label_set: [node]
                aggregation_type: sum
            new_name: k8s.node.network.bytes_received
          - include: k8s.container_network_transmit_bytes_total
            action: insert
            match_type: regexp
            experimental_match_labels: { "container": "(.|\\s)*\\S(.|\\s)*" }
            operations:
              - action: aggregate_labels
                label_set: [node]
                aggregation_type: sum
            new_name: k8s.node.network.bytes_transmitted
          - include: k8s.container_network_receive_packets_total
            action: insert
            match_type: regexp
            experimental_match_labels: { "container": "(.|\\s)*\\S(.|\\s)*" }
            operations:
              - action: aggregate_labels
                label_set: [node]
                aggregation_type: sum
            new_name: k8s.node.network.packets_received
          - include: k8s.container_network_transmit_packets_total
            action: insert
            match_type: regexp
            experimental_match_labels: { "container": "(.|\\s)*\\S(.|\\s)*" }
            operations:
              - action: aggregate_labels
                label_set: [node]
                aggregation_type: sum
            new_name: k8s.node.network.packets_transmitted
          - include: k8s.container_network_receive_packets_dropped_total
            action: insert
            match_type: regexp
            experimental_match_labels: { "container": "(.|\\s)*\\S(.|\\s)*" }
            operations:
              - action: aggregate_labels
                label_set: [node]
                aggregation_type: sum
            new_name: k8s.node.network.receive_packets_dropped
          - include: k8s.container_network_transmit_packets_dropped_total
            action: insert
            match_type: regexp
            experimental_match_labels: { "container": "(.|\\s)*\\S(.|\\s)*" }
            operations:
              - action: aggregate_labels
                label_set: [node]
                aggregation_type: sum
            new_name: k8s.node.network.transmit_packets_dropped
          - include: k8s.container_fs_reads_total
            action: insert
            match_type: regexp
            experimental_match_labels: { "container": "(.|\\s)*\\S(.|\\s)*" }
            operations:
              - action: aggregate_labels
                label_set: [node]
                aggregation_type: sum
            new_name: k8s.node.fs.reads.rate
          - include: k8s.container_fs_writes_total
            action: insert
            match_type: regexp
            experimental_match_labels: { "container": "(.|\\s)*\\S(.|\\s)*" }
            operations:
              - action: aggregate_labels
                label_set: [node]
                aggregation_type: sum
            new_name: k8s.node.fs.writes.rate
          - include: k8s.container_fs_reads_bytes_total
            action: insert
            match_type: regexp
            experimental_match_labels: { "container": "(.|\\s)*\\S(.|\\s)*" }
            operations:
              - action: aggregate_labels
                label_set: [node]
                aggregation_type: sum
            new_name: k8s.node.fs.reads.bytes.rate
          - include: k8s.container_fs_writes_bytes_total
            action: insert
            match_type: regexp
            experimental_match_labels: { "container": "(.|\\s)*\\S(.|\\s)*" }
            operations:
              - action: aggregate_labels
                label_set: [node]
                aggregation_type: sum
            new_name: k8s.node.fs.writes.bytes.rate
          - include: k8s.container_fs_usage_bytes
            action: insert
            match_type: regexp
            experimental_match_labels: { "container": "(.|\\s)*\\S(.|\\s)*" }
            operations:
              - action: aggregate_labels
                label_set: [node]
                aggregation_type: sum
            new_name: k8s.node.fs.usage


          # Cluster metrics
          - include: k8s.kube_pod_info
            action: insert
            new_name: k8s.cluster.pods
            operations:
              - action: aggregate_labels
                label_set: []
                aggregation_type: sum
          - include: k8s.kube_node_info
            action: insert
            new_name: k8s.cluster.nodes
            operations:
              - action: aggregate_labels
                label_set: []
                aggregation_type: sum
          - include: k8s.node.status.condition.ready
            action: insert
            new_name: k8s.cluster.nodes.ready
            operations:
              - action: aggregate_labels
                label_set: []
                aggregation_type: sum
          - include: k8s.node.status.condition.ready
            action: insert
            new_name: k8s.cluster.nodes.ready.avg
            operations:
              - action: aggregate_labels
                label_set: []
                aggregation_type: mean
          - include: k8s.container.spec.memory.requests
            action: insert
            new_name: k8s.cluster.spec.memory.requests
            operations:
              - action: aggregate_labels
                label_set: []
                aggregation_type: sum
          - include: k8s.container.spec.cpu.requests
            action: insert
            new_name: k8s.cluster.spec.cpu.requests
            operations:
              - action: aggregate_labels
                label_set: []
                aggregation_type: sum
          - include: k8s.pod.status.phase.running
            action: insert
            new_name: k8s.cluster.pods.running
            operations:
              - action: aggregate_labels
                label_set: []
                aggregation_type: sum
          - include: k8s.node.cpu.capacity
            action: insert
            new_name: k8s.cluster.cpu.capacity
            operations:
              - action: aggregate_labels
                label_set: []
                aggregation_type: sum
          - include: k8s.node.cpu.allocatable
            action: insert
            new_name: k8s.cluster.cpu.allocatable
            operations:
              - action: aggregate_labels
                label_set: []
                aggregation_type: sum
          - include: k8s.node.memory.capacity
            action: insert
            new_name: k8s.cluster.memory.capacity
            operations:
              - action: aggregate_labels
                label_set: []
                aggregation_type: sum
          - include: k8s.node.memory.allocatable
            action: insert
            new_name: k8s.cluster.memory.allocatable
            operations:
              - action: aggregate_labels
                label_set: []
                aggregation_type: sum
          - include: k8s.node.memory.working_set
            action: insert
            new_name: k8s.cluster.memory.working_set
            operations:
              - action: aggregate_labels
                label_set: []
                aggregation_type: sum

          # Prometheus metrics
          - include: apiserver_request_total
            action: insert
            match_type: regexp
            # Alternative to (?!5\d\d|429) - Go regex does not support negative lookahead
            experimental_match_labels: { "code": '^(([0-3]|[6-9])\d\d)|(4([0-1]|[3-9])\d)|(42[0-8])$' }
            new_name: apiserver_request_not_failed_temp
          - include: apiserver_request_not_failed_temp
            action: update
            new_name: apiserver_request_not_failed_temp
            operations:
              - action: aggregate_labels
                label_set: []
                aggregation_type: sum
          - include: apiserver_request_total
            action: insert
            new_name: apiserver_request_total_temp
            operations:
              - action: aggregate_labels
                label_set: []
                aggregation_type: sum
      swmetricstransform/postprocessing:
        transforms:
          - include: k8s.container.status
            action: update
            operations:
              - action: filter_datapoints
                datapoint_value: 1
                datapoint_value_action: include
      cumulativetodelta:
        include:
          metrics:
            - k8s.container.cpu.usage.seconds.rate
            - k8s.node.cpu.usage.seconds.rate
            - k8s.pod.cpu.usage.seconds.rate
            - k8s.container.cpu.cfs.throttled.periods.rate
            - k8s.container.cpu.cfs.throttled.total.rate
            - apiserver_request_not_failed_temp
            - apiserver_request_total_temp
<<<<<<< HEAD
            - k8s.pod.network.bytes_received
            - k8s.pod.network.bytes_transmitted
            - k8s.pod.network.packets_received
            - k8s.pod.network.packets_transmitted
            - k8s.pod.network.receive_packets_dropped
            - k8s.pod.network.transmit_packets_dropped
            - k8s.node.fs.reads.rate
            - k8s.node.fs.writes.rate
            - k8s.node.fs.reads.bytes.rate
            - k8s.node.fs.writes.bytes.rate
=======
            - k8s.pod.fs.reads.rate
            - k8s.pod.fs.writes.rate
            - k8s.pod.fs.reads.bytes.rate
            - k8s.pod.fs.writes.bytes.rate
>>>>>>> 03f0c5ff
          match_type: strict
      deltatorate:
        metrics:
          - k8s.container.cpu.usage.seconds.rate
          - k8s.node.cpu.usage.seconds.rate
          - k8s.pod.cpu.usage.seconds.rate
          - k8s.container.cpu.cfs.throttled.periods.rate
          - k8s.container.cpu.cfs.throttled.total.rate
<<<<<<< HEAD
          - k8s.pod.network.bytes_received
          - k8s.pod.network.bytes_transmitted
          - k8s.pod.network.packets_received
          - k8s.pod.network.packets_transmitted
          - k8s.pod.network.receive_packets_dropped
          - k8s.pod.network.transmit_packets_dropped
          - k8s.node.fs.reads.rate
          - k8s.node.fs.writes.rate
          - k8s.node.fs.reads.bytes.rate
          - k8s.node.fs.writes.bytes.rate
=======
          - k8s.pod.fs.reads.rate
          - k8s.pod.fs.writes.rate
          - k8s.pod.fs.reads.bytes.rate
          - k8s.pod.fs.writes.bytes.rate
>>>>>>> 03f0c5ff
      metricstransform/aggregate_rate:
        transforms:
          - include: k8s.node.cpu.usage.seconds.rate
            action: insert
            new_name: k8s.cluster.cpu.usage.seconds.rate
            operations:
              - action: aggregate_labels
                label_set: []
                aggregation_type: sum
      experimental_metricsgeneration/cluster:
        rules:
          - name: k8s.cluster.memory.utilization
            unit: Percent
            type: calculate
            metric1: k8s.cluster.memory.working_set
            metric2: k8s.cluster.memory.allocatable
            operation: percent
          - name: k8s.cluster.cpu.utilization
            unit: Percent
            type: calculate
            metric1: k8s.cluster.cpu.usage.seconds.rate
            metric2: k8s.cluster.cpu.allocatable
            operation: percent
          - name: k8s.apiserver.request.successrate
            unit: Percent
            type: calculate
            metric1: apiserver_request_not_failed_temp
            metric2: apiserver_request_total_temp
            operation: percent
      experimental_metricsgeneration/pod:
        rules:
          - name: k8s.pod.spec.cpu.limit
            type: calculate
            metric1: k8s.pod.spec.cpu.quota
            metric2: k8s.pod.spec.cpu.period
            operation: divide
      groupbyattrs/node:
        keys:
          - node
      # Transformations done after grouping per node
      metricstransform/aggregate_node_level:
        transforms:
          - include: k8s.kube_pod_info
            action: insert
            new_name: k8s.node.pods
            operations:
              - action: aggregate_labels
                label_set: []
                aggregation_type: sum
      groupbyattrs/pod:
        keys:
          - namespace
          - pod
      # Transformations done after grouping per pod
      metricstransform/aggregate_pod_level:
        transforms:
          - include: k8s.kube_pod_container_info
            action: insert
            new_name: k8s.pod.containers
            operations:
              - action: aggregate_labels
                label_set: []
                aggregation_type: sum
      groupbyattrs/all:
        keys:
          - kubernetes_io_hostname
          - exported_node
          - kubelet_version
          - container_runtime_version
          - provider_id
          - os_image
          - exported_namespace
          - uid
          - pod_ip
          - host_ip
          - created_by_kind
          - created_by_name
          - host_network
          - priority_class
          - container_id
          - container
          - image
          - image_id
          - sw.k8s.pod.status
          - sw.k8s.namespace.status
          - sw.k8s.node.status
          - daemonset
          - statefulset
          - deployment
          - replicaset
      filter:
        metrics:
          exclude:
            match_type: regexp
            metric_names:
              - .*_temp
              - apiserver_request_total
      resource/metrics:
        attributes:
          # Remove useless attributes
          - key: service.name
            action: delete

          - key: host.name
            action: delete

          - key: port
            action: delete

          - key: scheme
            action: delete

          # Collector and Manifest version
          - key: sw.k8s.agent.manifest.version
            value: ${MANIFEST_VERSION}
            action: insert

          # Cluster
          - key: sw.k8s.cluster.uid
            value: ${CLUSTER_UID}
            action: insert

          - key: k8s.cluster.name
            value: ${CLUSTER_NAME}
            action: insert

          # Node
          - key: k8s.node.name
            from_attribute: kubernetes_io_hostname
            action: insert
          - key: kubernetes_io_hostname
            action: delete

          - key: k8s.node.name
            from_attribute: node
            action: upsert
          - key: node
            action: delete

          - key: k8s.node.name
            from_attribute: exported_node
            action: upsert
          - key: exported_node
            action: delete

          - key: sw.k8s.node.version
            from_attribute: kubelet_version
            action: insert
          - key: kubelet_version
            action: delete

          - key: sw.k8s.node.container.runtime.version
            from_attribute: container_runtime_version
            action: insert
          - key: container_runtime_version
            action: delete

          - key: sw.k8s.node.provider.id
            from_attribute: provider_id
            action: insert
          - key: provider_id
            action: delete

          - key: sw.k8s.node.os.image
            from_attribute: os_image
            action: insert
          - key: os_image
            action: delete

          # Namespace
          - key: k8s.namespace.name
            from_attribute: namespace
            action: insert
          - key: namespace
            action: delete

          - key: k8s.namespace.name
            from_attribute: exported_namespace
            action: upsert
          - key: exported_namespace
            action: delete

          # Pod
          - key: k8s.pod.name
            from_attribute: pod
            action: insert
          - key: pod
            action: delete

          - key: k8s.pod.uid
            from_attribute: uid
            action: insert
          - key: uid
            action: delete

          - key: sw.k8s.pod.ip
            from_attribute: pod_ip
            action: insert
          - key: pod_ip
            action: delete

          - key: sw.k8s.pod.host.ip
            from_attribute: host_ip
            action: insert
          - key: host_ip
            action: delete

          - key: sw.k8s.pod.createdby.kind
            from_attribute: created_by_kind
            action: insert
          - key: created_by_kind
            action: delete

          - key: sw.k8s.pod.createdby.name
            from_attribute: created_by_name
            action: insert
          - key: created_by_name
            action: delete

          - key: sw.k8s.pod.host.network
            from_attribute: host_network
            action: insert
          - key: host_network
            action: delete

          - key: sw.k8s.pod.priority_class
            from_attribute: priority_class
            action: insert
          - key: priority_class
            action: delete

          # Container
          - key: k8s.container.id
            from_attribute: container_id
            action: insert
          - key: container_id
            action: delete

          - key: k8s.container.name
            from_attribute: container
            action: insert
          - key: container
            action: delete

          - key: k8s.container.image.id
            from_attribute: image_id
            action: insert
          - key: image_id
            action: delete

          - key: k8s.container.image.name
            from_attribute: image
            action: insert
          - key: image
            action: delete

          # ReplicaSet
          - key: k8s.replicaset.name
            from_attribute: replicaset
            action: insert
          - key: replicaset
            action: delete

          # Deployment
          - key: k8s.deployment.name
            from_attribute: deployment
            action: insert
          - key: deployment
            action: delete

          # StatefulSet
          - key: k8s.statefulset.name
            from_attribute: statefulset
            action: insert
          - key: statefulset
            action: delete

          # DaemonSet
          - key: k8s.daemonset.name
            from_attribute: daemonset
            action: insert
          - key: daemonset
            action: delete
      resource/events:
        attributes:
          # Collector and Manifest version
          - key: sw.k8s.agent.manifest.version
            value: ${MANIFEST_VERSION}
            action: insert

          # Cluster
          - key: sw.k8s.cluster.uid
            value: ${CLUSTER_UID}
            action: insert

          - key: k8s.cluster.name
            value: ${CLUSTER_NAME}
            action: insert

          - key: sw.k8s.log.type
            value: event
            action: insert
      batch:
        send_batch_size: 4096
        send_batch_max_size: 4096
        timeout: 1s
    receivers:
      k8s_events:
      prometheus:
        config:
          scrape_configs:
            - job_name: prometheus
              scrape_interval: ${SCRAPE_INTERVAL}
              metrics_path: "/federate"
              honor_timestamps: false
              params:
                "match[]":
                  - "container_cpu_usage_seconds_total"
                  - "container_spec_cpu_quota"
                  - "container_spec_cpu_period"
                  - "container_memory_working_set_bytes"
                  - "container_spec_memory_limit_bytes"
                  - "container_cpu_cfs_throttled_periods_total"
                  - "container_cpu_cfs_periods_total"
                  - "container_fs_reads_total"
                  - "container_fs_writes_total"
                  - "container_fs_reads_bytes_total"
                  - "container_fs_writes_bytes_total"
                  - "container_fs_usage_bytes"
<<<<<<< HEAD
                  - "container_network_receive_bytes_total"
                  - "container_network_transmit_bytes_total"
                  - "container_network_receive_packets_total"
                  - "container_network_transmit_packets_total"
                  - "container_network_receive_packets_dropped_total"
                  - "container_network_transmit_packets_dropped_total"
=======
>>>>>>> 03f0c5ff
                  - "kube_deployment_created"
                  - "kube_daemonset_created"
                  - "kube_namespace_created"
                  - "kube_node_info"
                  - "kube_node_created"
                  - "kube_node_status_capacity"
                  - "kube_node_status_condition"
                  - "kube_pod_created"
                  - "kube_pod_info"
                  - "kube_pod_owner"
                  - "kube_pod_completion_time"
                  - "kube_pod_status_phase"
                  - "kube_pod_status_ready"
                  - "kube_pod_status_reason"
                  - "kube_pod_start_time"
                  - '{__name__=~"kube_pod_container_.*"}'
                  - "kube_namespace_status_phase"
                  - "kube_deployment_labels"
                  - "kube_deployment_spec_replicas"
                  - "kube_deployment_spec_paused"
                  - "kube_deployment_status_replicas"
                  - "kube_deployment_status_replicas_ready"
                  - "kube_deployment_status_replicas_available"
                  - "kube_deployment_status_replicas_updated"
                  - "kube_deployment_status_replicas_unavailable"
                  - "kube_deployment_status_condition"
                  - "kube_replicaset_owner"
                  - "kube_replicaset_created"
                  - "kube_statefulset_labels"
                  - "kube_statefulset_replicas"
                  - "kube_statefulset_status_replicas_ready"
                  - "kube_statefulset_status_replicas_current"
                  - "kube_statefulset_status_replicas_updated"
                  - "kube_statefulset_created"
                  - "kube_daemonset_labels"
                  - "kube_daemonset_status_current_number_scheduled"
                  - "kube_daemonset_status_desired_number_scheduled"
                  - "kube_daemonset_status_updated_number_scheduled"
                  - "kube_daemonset_status_number_available"
                  - "kube_daemonset_status_number_misscheduled"
                  - "kube_daemonset_status_number_ready"
                  - "kube_daemonset_status_number_unavailable"
                  - "kube_resourcequota"
                  - "kube_node_status_allocatable"
                  - "kube_node_spec_unschedulable"
                  - "apiserver_request_total"
              static_configs:
                - targets:
                    - ${PROMETHEUS_URL}
    service:
      extensions:
        - health_check
        - memory_ballast
      pipelines:
        metrics:
          exporters:
            - otlp
          processors:
            - memory_limiter
            - prometheustypeconvert
            - attributes/remove_node
            - attributes/remove_pod
            - attributes/remove_container
            - attributes/remove_service
            - attributes/remove_other
            - metricstransform/rename
            - swmetricstransform/preprocessing
            - metricstransform/preprocessing
            - swmetricstransform/postprocessing
            - cumulativetodelta
            - deltatorate
            - metricstransform/aggregate_rate
            - experimental_metricsgeneration/cluster
            - experimental_metricsgeneration/pod
            - groupbyattrs/node
            - metricstransform/aggregate_node_level
            - groupbyattrs/pod
            - metricstransform/aggregate_pod_level
            - groupbyattrs/all
            - filter
            - resource/metrics
            - batch
          receivers:
            - prometheus
        logs:
          exporters:
            - otlp
          processors:
            - memory_limiter
            - resource/events
            - batch
          receivers:
            - k8s_events
      telemetry:
        logs:
          level: "info"
        metrics:
          address: 0.0.0.0:8888

  logs.config: |
    exporters:
      otlp:
        endpoint: ${OTEL_ENVOY_ADDRESS}
        tls:
          insecure: ${OTEL_ENVOY_ADDRESS_TLS_INSECURE}
        headers:
          "Authorization": "Bearer ${SOLARWINDS_API_TOKEN}"
    extensions:
      health_check: {}
      memory_ballast:
        size_mib: 341

    processors:
      memory_limiter:
        check_interval: 1s
        limit_mib: 921
        spike_limit_mib: 307

      # For more all the options about the filtering see https://github.com/open-telemetry/opentelemetry-collector-contrib/tree/main/processor/filterprocessor
      filter:
        logs:
          include:
              match_type: regexp
              record_attributes:
                  # allow only system namespaces (kube-system, kube-public)
                  - key: k8s.namespace.name
                    value: ^kube-.*$

      groupbyattrs/all:
        keys:
          - k8s.container.name
          - k8s.namespace.name
          - k8s.pod.name
          - k8s.pod.uid

      resource/container:
        attributes:

          - key: sw.k8s.log.type
            value: container
            action: insert

          # Collector and Manifest version
          - key: sw.k8s.agent.manifest.version
            value: ${MANIFEST_VERSION}
            action: insert

          # Cluster
          - key: sw.k8s.cluster.uid
            value: ${CLUSTER_UID}
            action: insert

          - key: k8s.cluster.name
            value: ${CLUSTER_NAME}
            action: insert

          # Node
          - key: k8s.node.name
            value: ${NODE_NAME}
            action: insert

      resource/journal:
        attributes:

          - key: sw.k8s.log.type
            value: journal
            action: insert

          # Collector and Manifest version
          - key: sw.k8s.agent.manifest.version
            value: ${MANIFEST_VERSION}
            action: insert

          # Cluster
          - key: sw.k8s.cluster.uid
            value: ${CLUSTER_UID}
            action: insert

          - key: k8s.cluster.name
            value: ${CLUSTER_NAME}
            action: insert

          # Node
          - key: k8s.node.name
            value: ${NODE_NAME}
            action: insert

      batch:
        send_batch_size: 1024
        send_batch_max_size: 1024
        timeout: 1s
    receivers:
      journald:
        directory: /run/log/journal
        units:
          - kubelet
          - docker
          - containerd
      filelog:
        include: [ /var/log/pods/*/*/*.log ]
        # Exclude collector container's logs. The file format is /var/log/pods/<namespace_name>_<pod_name>_<pod_uid>/<container_name>/<run_id>.log
        exclude: [ "/var/log/pods/${POD_NAMESPACE}_${POD_NAME}*_*/swi-opentelemetry-collector/*.log" ]
        start_at: beginning
        include_file_path: true
        include_file_name: false
        operators:
          # Find out which format is used by kubernetes
          - type: router
            id: get-format
            routes:
              - output: parser-docker
                expr: 'body matches "^\\{"'
              - output: parser-crio
                expr: 'body matches "^[^ Z]+ "'
              - output: parser-containerd
                expr: 'body matches "^[^ Z]+Z"'
          # Parse CRI-O format
          - type: regex_parser
            id: parser-crio
            regex: '^(?P<time>[^ Z]+) (?P<stream>stdout|stderr) (?P<logtag>[^ ]*)( |)(?P<log>.*)$'
            output: merge-cri-lines
            parse_to: body
            timestamp:
              parse_from: body.time
              layout_type: gotime
              layout: '2006-01-02T15:04:05.000000000-07:00'
          # Parse CRI-Containerd format
          - type: regex_parser
            id: parser-containerd
            regex: '^(?P<time>[^ ^Z]+Z) (?P<stream>stdout|stderr) (?P<logtag>[^ ]*)( |)(?P<log>.*)$'
            output: merge-cri-lines
            parse_to: body
            timestamp:
              parse_from: body.time
              layout: '%Y-%m-%dT%H:%M:%S.%LZ'
          # Parse Docker format
          - type: json_parser
            id: parser-docker
            parse_to: body
            output: merge-docker-lines
            timestamp:
              parse_from: body.time
              layout: '%Y-%m-%dT%H:%M:%S.%LZ'

          # Merge log lines split by Docker logging driver.
          - type: recombine
            id: merge-docker-lines
            source_identifier: attributes["log.file.path"]
            output: merge-multiline-logs
            combine_field: body.log
            combine_with: ""
            is_last_entry: body.log matches "\n$"

          # Merge log lines split by CRI logging drivers.
          - type: recombine
            id: merge-cri-lines
            source_identifier: attributes["log.file.path"]
            output: merge-multiline-logs
            combine_field: body.log
            combine_with: ""
            is_last_entry: body.logtag == "F"
            overwrite_with: newest

          # Merges incoming log records into multiline logs.
          - type: recombine
            id: merge-multiline-logs
            output: extract-metadata-from-filepath
            source_identifier: attributes["log.file.path"]
            combine_field: body.log
            combine_with: ""
            is_first_entry: body.log matches "^\\[?\\d{4}-\\d{1,2}-\\d{1,2}.\\d{2}:\\d{2}:\\d{2}.*"

          # Extract metadata from file path
          - type: regex_parser
            id: extract-metadata-from-filepath
            regex: '^.*\/(?P<namespace>[^_]+)_(?P<pod_name>[^_]+)_(?P<uid>[a-f0-9\-]+)\/(?P<container_name>[^\._]+)\/(?P<run_id>\d+)\.log$'
            parse_from: attributes["log.file.path"]

          # Rename attributes
          - type: move
            id: move-attributes
            from: body.stream
            to: attributes["stream"]
          - type: move
            from: attributes.container_name
            to: attributes["k8s.container.name"]
          - type: move
            from: attributes.namespace
            to: attributes["k8s.namespace.name"]
          - type: move
            from: attributes.pod_name
            to: attributes["k8s.pod.name"]
          - type: move
            from: attributes.run_id
            to: attributes["run_id"]
          - type: move
            from: attributes.uid
            to: attributes["k8s.pod.uid"]
          - type: remove
            field: attributes["log.file.path"]
          - type: move
            from: body.log
            to: body
    service:
      extensions:
        - health_check
        - memory_ballast
      pipelines:
        logs:
          exporters:
            - otlp
          processors:
            - memory_limiter
            - filter
            - groupbyattrs/all
            - resource/container
            - batch
          receivers:
            - filelog
        logs/2:
          exporters:
            - otlp
          processors:
            - memory_limiter
            - groupbyattrs/all
            - resource/journal
            - batch
          receivers:
            - journald
      telemetry:
        logs:
          level: "info"
        metrics:
          address: 0.0.0.0:8888
---
apiVersion: rbac.authorization.k8s.io/v1
kind: ClusterRole
metadata:
  name: swi-opentelemetry-collector
  labels:
    app: swi-opentelemetry-collector
rules:
  - apiGroups:
      - ""
    resources:
      - events
      - namespaces
      - namespaces/status
      - nodes
      - nodes/spec
      - pods
      - pods/status
      - replicationcontrollers
      - replicationcontrollers/status
      - resourcequotas
      - services
    verbs:
      - get
      - list
      - watch
  - apiGroups:
      - apps
    resources:
      - daemonsets
      - deployments
      - replicasets
      - statefulsets
    verbs:
      - get
      - list
      - watch
  - apiGroups:
      - extensions
    resources:
      - daemonsets
      - deployments
      - replicasets
    verbs:
      - get
      - list
      - watch
  - apiGroups:
      - batch
    resources:
      - jobs
      - cronjobs
    verbs:
      - get
      - list
      - watch
  - apiGroups:
      - autoscaling
    resources:
      - horizontalpodautoscalers
    verbs:
      - get
      - list
      - watch
---
apiVersion: rbac.authorization.k8s.io/v1
kind: ClusterRoleBinding
metadata:
  name: swi-opentelemetry-collector
  labels:
    app: swi-opentelemetry-collector
roleRef:
  apiGroup: rbac.authorization.k8s.io
  kind: ClusterRole
  name: swi-opentelemetry-collector
subjects:
  - kind: ServiceAccount
    name: swi-opentelemetry-collector
    namespace: <NAMESPACE>
---
apiVersion: apps/v1
kind: Deployment
metadata:
  name: swi-opentelemetry-collector
  labels:
    app.kubernetes.io/name: opentelemetry-collector
    app.kubernetes.io/instance: swi-opentelemetry-collector
spec:
  replicas: 1
  selector:
    matchLabels:
      app.kubernetes.io/name: opentelemetry-collector
      app.kubernetes.io/instance: swi-opentelemetry-collector
      component: standalone-collector
  template:
    metadata:
      labels:
        app.kubernetes.io/name: opentelemetry-collector
        app.kubernetes.io/instance: swi-opentelemetry-collector
        component: standalone-collector
    spec:
      serviceAccountName: swi-opentelemetry-collector
      securityContext: {}
      containers:
        - name: opentelemetry-collector
          command:
            - /swi-otelcol
            - --config=/conf/relay.yaml
          securityContext: {}
          image: "solarwinds/swi-opentelemetry-collector:0.1.6"
          imagePullPolicy: IfNotPresent
          env:
            - name: MY_POD_IP
              valueFrom:
                fieldRef:
                  apiVersion: v1
                  fieldPath: status.podIP
            - name: SOLARWINDS_API_TOKEN
              valueFrom:
                secretKeyRef:
                  name: solarwinds-api-token
                  key: SOLARWINDS_API_TOKEN
                  optional: true
          envFrom:
            - configMapRef:
                name: swi-opentelemetry-collector-env
            - configMapRef:
                name: swi-opentelemetry-collector-standalone-env
          livenessProbe:
            httpGet:
              path: /
              port: 13133
          readinessProbe:
            httpGet:
              path: /
              port: 13133
          resources:
            limits:
              memory: 4Gi
          volumeMounts:
            - mountPath: /conf
              name: opentelemetry-collector-configmap
              readOnly: true
      volumes:
        - name: opentelemetry-collector-configmap
          configMap:
            name: swi-opentelemetry-collector
            items:
              - key: metrics.config
                path: relay.yaml
---
apiVersion: apps/v1
kind: DaemonSet
metadata:
  name: swi-opentelemetry-collector-logs
spec:
  selector:
    matchLabels:
      k8s-app: swi-opentelemetry-collector-logs
  template:
    metadata:
      labels:
        k8s-app: swi-opentelemetry-collector-logs
    spec:
      terminationGracePeriodSeconds: 30
      securityContext:
        ## In order to reliably read logs from mounted node logging paths, we need to run as root
        fsGroup: 0
        runAsUser: 0
        runAsGroup: 0
      containers:
        - name: swi-opentelemetry-collector
          image: "solarwinds/swi-opentelemetry-collector:0.1.6"
          imagePullPolicy: IfNotPresent
          command:
            - /swi-otelcol
            - --config=/conf/relay.yaml
          env:
            - name: POD_NAME
              valueFrom:
                fieldRef:
                  fieldPath: metadata.name
            - name: POD_NAMESPACE
              valueFrom:
                fieldRef:
                  fieldPath: metadata.namespace
            - name: NODE_NAME
              valueFrom:
                fieldRef:
                  fieldPath: spec.nodeName
            - name: SOLARWINDS_API_TOKEN
              valueFrom:
                secretKeyRef:
                  name: solarwinds-api-token
                  key: SOLARWINDS_API_TOKEN
                  optional: true
          envFrom:
            - configMapRef:
                name: swi-opentelemetry-collector-env
          livenessProbe:
            httpGet:
              path: /
              port: 13133
          readinessProbe:
            httpGet:
              path: /
              port: 13133
          resources:
            requests:
              cpu: 100m
              memory: 32Mi
            limits:
              cpu: 1000m
              memory: 1Gi
          volumeMounts:
            - mountPath: /var/log/pods
              name: varlogpods
              readOnly: true
            - mountPath: /var/log/containers
              name: varlogcontainers
              readOnly: true
            - mountPath: /var/lib/docker/containers
              name: varlibdockercontainers
              readOnly: true
            - mountPath: /conf
              name: opentelemetry-collector-configmap
              readOnly: true
            - mountPath: /run/log/journal
              name: runlogjournal
              readOnly: true
      volumes:
        - name: varlogpods
          hostPath:
            path: /var/log/pods
        - name: varlogcontainers
          hostPath:
            path: /var/log/containers
        - name: varlibdockercontainers
          hostPath:
            path: /var/lib/docker/containers
        - name: runlogjournal
          hostPath:
            path: /run/log/journal
        - name: opentelemetry-collector-configmap
          configMap:
            name: swi-opentelemetry-collector
            items:
              - key: logs.config
                path: relay.yaml<|MERGE_RESOLUTION|>--- conflicted
+++ resolved
@@ -70,7 +70,6 @@
             convert_type: sum
           - include: container_fs_writes_bytes_total
             convert_type: sum
-<<<<<<< HEAD
           - include: container_network_receive_bytes_total
             convert_type: sum
           - include: container_network_transmit_bytes_total
@@ -83,10 +82,7 @@
             convert_type: sum
           - include: container_network_transmit_packets_dropped_total
             convert_type: sum
-      # removing attributes of kube-state-metrics on those metrics where it does not identify resource, but identify the source 
-=======
       # removing attributes of kube-state-metrics on those metrics where it does not identify resource, but identify the source
->>>>>>> 03f0c5ff
       #   where kube-state-metric is deployed on
       attributes/remove_node:
         include:
@@ -822,23 +818,16 @@
             - k8s.container.cpu.cfs.throttled.total.rate
             - apiserver_request_not_failed_temp
             - apiserver_request_total_temp
-<<<<<<< HEAD
-            - k8s.pod.network.bytes_received
-            - k8s.pod.network.bytes_transmitted
-            - k8s.pod.network.packets_received
-            - k8s.pod.network.packets_transmitted
+            - k8s.pod.fs.reads.rate
+            - k8s.pod.fs.writes.rate
+            - k8s.pod.fs.reads.bytes.rate
+            - k8s.pod.fs.writes.bytes.rate
             - k8s.pod.network.receive_packets_dropped
             - k8s.pod.network.transmit_packets_dropped
             - k8s.node.fs.reads.rate
             - k8s.node.fs.writes.rate
             - k8s.node.fs.reads.bytes.rate
             - k8s.node.fs.writes.bytes.rate
-=======
-            - k8s.pod.fs.reads.rate
-            - k8s.pod.fs.writes.rate
-            - k8s.pod.fs.reads.bytes.rate
-            - k8s.pod.fs.writes.bytes.rate
->>>>>>> 03f0c5ff
           match_type: strict
       deltatorate:
         metrics:
@@ -847,7 +836,10 @@
           - k8s.pod.cpu.usage.seconds.rate
           - k8s.container.cpu.cfs.throttled.periods.rate
           - k8s.container.cpu.cfs.throttled.total.rate
-<<<<<<< HEAD
+          - k8s.pod.fs.reads.rate
+          - k8s.pod.fs.writes.rate
+          - k8s.pod.fs.reads.bytes.rate
+          - k8s.pod.fs.writes.bytes.rate
           - k8s.pod.network.bytes_received
           - k8s.pod.network.bytes_transmitted
           - k8s.pod.network.packets_received
@@ -858,12 +850,6 @@
           - k8s.node.fs.writes.rate
           - k8s.node.fs.reads.bytes.rate
           - k8s.node.fs.writes.bytes.rate
-=======
-          - k8s.pod.fs.reads.rate
-          - k8s.pod.fs.writes.rate
-          - k8s.pod.fs.reads.bytes.rate
-          - k8s.pod.fs.writes.bytes.rate
->>>>>>> 03f0c5ff
       metricstransform/aggregate_rate:
         transforms:
           - include: k8s.node.cpu.usage.seconds.rate
@@ -1193,15 +1179,12 @@
                   - "container_fs_reads_bytes_total"
                   - "container_fs_writes_bytes_total"
                   - "container_fs_usage_bytes"
-<<<<<<< HEAD
                   - "container_network_receive_bytes_total"
                   - "container_network_transmit_bytes_total"
                   - "container_network_receive_packets_total"
                   - "container_network_transmit_packets_total"
                   - "container_network_receive_packets_dropped_total"
                   - "container_network_transmit_packets_dropped_total"
-=======
->>>>>>> 03f0c5ff
                   - "kube_deployment_created"
                   - "kube_daemonset_created"
                   - "kube_namespace_created"
