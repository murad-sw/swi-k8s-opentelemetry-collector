--- conflicted
+++ resolved
@@ -7,7 +7,14 @@
 
 ## Unreleased
 
-<<<<<<< HEAD
+## [3.2.0-alpha.1] - 2023-11-27
+
+### Added
+
+- Added ARM64 support
+  - Upgraded OTEL collector image to `0.8.12` (see [Release notes](https://github.com/solarwinds/swi-k8s-opentelemetry-collector/releases/tag/0.8.12))
+
+
 ## [3.1.0] - 2023-11-27
 
 ### Added
@@ -36,15 +43,6 @@
   - Node metrics are now scaped from node-collector daemonset
 - Decreased the default batch size for metrics, logs and events sent to OTEL endpoint to 512 to avoid too big messages
 - Upgraded SWO Agent image to `v2.6.28`
-=======
-## [3.2.0-alpha.1] - 2023-11-27
-
-### Added
-
-- Added ARM64 support
-  - Upgraded OTEL collector image to `0.8.12` (see [Release notes](https://github.com/solarwinds/swi-k8s-opentelemetry-collector/releases/tag/0.8.12))
-
->>>>>>> 8d70bfbb
 
 ## [3.1.0-rc.6] - 2023-11-24
 
