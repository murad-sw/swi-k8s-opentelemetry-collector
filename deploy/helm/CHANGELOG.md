# Changelog

All notable changes to Helm charts will be documented in this file.

The format is based on [Keep a Changelog](https://keepachangelog.com/en/1.0.0/),
and this project adheres to [Semantic Versioning](https://semver.org/spec/v2.0.0.html).

## Unreleased

<<<<<<< HEAD
### Changed
- `sending_queue`.`queue_size` changed from `1000` to `200`, decreasing amount of memory it can take

### Added
- Added option to offload sending_queue to storage, reducing memory requirement for the collector
- Added option to configure sending_queue
=======
### Fixed

- ebpf monitoring: Added necessary init containers making sure that all components start in the right order
>>>>>>> 799faa0b

## [3.1.0-alpha.2] - 2023-11-16

### Added

- Added option to set `imagePullSecrets`

## [3.1.0-alpha.1] - 2023-11-10

### Added

- Automatic discovery and scraping of prometheus endpoints on pods. Driven by `otel.metrics.autodiscovery.prometheusEndpoints.enabled` option in `values.yaml`, by default enabled (Fargate not yet supported). 
  - In case `otel.metrics.autodiscovery.prometheusEndpoints.enabled` is set to `true` (which is by default) `extra_scrape_metrics` is ignored as there is high chance that those metrics will be collected two times. You can override this behavior by by setting `force_extra_scrape_metrics` to true.
- Upgraded OTEL collector image to `0.8.9` (see [Release notes](https://github.com/solarwinds/swi-k8s-opentelemetry-collector/releases/tag/0.8.9))

## [3.0.0] - 2023-11-10

### Changed

- Prometheus is no longer needed for kubernetes monitoring, therefore it is no longer deployed. By default, k8s collector does not scrape anything from Prometheus.
  - If there was a Prometheus deployed by the previous version (using setting `prometheus.enabled``), it will be automatically removed.
  - Setting `otel.metrics.prometheus.url` is still available, but is valid only in combination with `otel.metrics.extra_scrape_metrics`.
  - If `otel.metrics.prometheus.url` is empty, `otel.metrics.prometheus_check`` is ignored to not fail on missing Prometheus.
  - Note that `otel.metrics.extra_scrape_metrics` is deprecated option and will be removed in future versions.
- Decreased the default batch size for metrics, logs and events sent to OTEL endpoint to 512 to avoid too big messages
- Upgraded OTEL collector image to `0.8.8` (see [Release notes](https://github.com/solarwinds/swi-k8s-opentelemetry-collector/releases/tag/0.8.8))

### Added

- Added network monitoring for Linux nodes which is based on eBPF, so it does not require service mesh to be deployed.
  - It is disabled by default, to enable it set `ebpfNetworkMonitoring.enabled: true` in `values.yaml`
  - It is based on [opentelemetry-ebpf](https://github.com/open-telemetry/opentelemetry-ebpf)
  - See [exported_metrics.md](../../doc/exported_metrics.md) for list of metrics

## [3.0.0-alpha.6] - 2023-11-07

- correctly filtering out `ebpf_net` metrics by default (which is internal eBPF telemetry)

## [3.0.0-alpha.5] - 2023-11-06

### Fixed

- Fixes metrics collector, when `otel.metrics.extra_scrape_metrics` and `prometheus.enabled` are set
- node-collector no longer mounts `hostPort`. This was solved by separating kernel-collector into separate daemonset

## [3.0.0-alpha.4] - 2023-11-03

### Changed

- Decreased the default batch size for metrics, logs and events sent to OTEL endpoint to 512 to avoid too big messages

## [3.0.0-alpha.3] - 2023-11-03

### Fixed

- If `otel.metrics.prometheus.url` is empty, it ignores `otel.metrics.prometheus_check` to not fail on missing Prometheus

## [3.0.0-alpha.2] - 2023-11-03

### Fixed

- Fixing installation/upgrade on Helm 3.9.0 and bellow

## [3.0.0-alpha.1] - 2023-11-02

### Changed

- Upgraded OTEL collector image to `0.8.8` (see [Release notes](https://github.com/solarwinds/swi-k8s-opentelemetry-collector/releases/tag/0.8.8))
- Prometheus is no longer needed for kubernetes monitoring, therefore is no longer deployed. By default metrics collector does not scrape anything from Prometheus.
  - `otel.metrics.prometheus.url` option is still available, but is used only if `otel.metrics.extra_scrape_metrics` is used.
  - Note that `otel.metrics.extra_scrape_metrics` is deprecated option and will be removed in future versions.

### Added

- Added network monitoring for Linux nodes which is based on eBPF, so does not require service mesh to be deployed.
  - it is disabled by default, to enable it set `ebpfNetworkMonitoring.enabled: true` in `values.yaml`
  - it is based on [opentelemetry-ebpf](https://github.com/open-telemetry/opentelemetry-ebpf)
  - see [exported_metrics.md](../../doc/exported_metrics.md) for list of metrics

## [2.8.0] - 2023-10-30

### Added

- Added monitoring of logs for Windows nodes
- Added services metrics (Scrape `kube_service_*` and `kube_endpoint_*` metrics)

### Changed

- Changing log message attributes to respect OTEL log format
- Upgraded OTEL collector image to `0.8.6` (see [Release notes](https://github.com/solarwinds/swi-k8s-opentelemetry-collector/releases/tag/0.8.6))
- Updated labels so that resources can be identified more easily
  - `app.kubernetes.io/name` changed to container application name (e.q. `swo-k8s-collector` for SWO k8s collector, `swo-agent` for SWO agent)
  - `app.kubernetes.io/part-of` always set to `swo-k8s-collector`
- Update logs daemon requests/limits
- Removed attributes `net.host.name`, `net.host.port`, `http.scheme`, `prometheus`, `prometheus_replica` and `endpoint` from exported metrics

### Fixed

- Fixed nodeselector for `kube-state-metrics` so that it is deployed on linux nodes only
- Detection of Node name for Fargate Nodes's metrics
- Adding autofix from corrupted storage

## [2.8.0-alpha.8] - 2023-10-25

* Removed memory request and ballast for logs daemonset

## [2.8.0-alpha.7] - 2023-10-24

* Updated image to `0.8.6` (see [Release notes](https://github.com/solarwinds/swi-k8s-opentelemetry-collector/releases/tag/0.8.6))
* Scraping labels/annotations from Services
* Removed useless metrics `kube_service_annotations`, `kube_service_labels`, `kube_endpoint_annotations`, `kube_endpoint_labels`

## [2.8.0-alpha.6] - 2023-10-11

* Updated labels so that resources can be identified more easily
  * `app.kubernetes.io/name` changed to container application name (e.q. `swo-k8s-collector` for SWO k8s collector, `swo-agent` for SWO agent)
  * `app.kubernetes.io/part-of` always set to `swo-k8s-collector`

## [2.8.0-alpha.5] - 2023-10-11

### Fixed

- Adding autofix from corrupted storage

## [2.8.0-alpha.4] - 2023-10-09

### Fixed

- Detection of Node name for Fargate Nodes's metrics

### Added

- Scrape kube_service_* and kube_endpoint_* metrics

### Removed

- Removed attributes `net.host.name`, `net.host.port`, `http.scheme`, `prometheus`, `prometheus_replica` and `endpoint` from exported metrics

### Changed

- Updated docker image to 0.8.5 (see [Release notes](https://github.com/solarwinds/swi-k8s-opentelemetry-collector/releases/tag/0.8.5))

## [2.8.0-alpha.3] - 2023-10-06

### Changed

- Changing log message attributes to respect OTEL log format

### Fixed

- Fixing nodeselector for kube-state-metrics so that it is deployed on linux nodes only

## [2.8.0-alpha.2] - 2023-10-04

### Added

- Add monitoring windows node logs

## [2.8.0-alpha.1] - 2023-09-11

### Added

- Added windows container for logs monitoring

## [2.7.0] - 2023-09-04

### Added

- Added new Helm settings `aws_fargate.enabled` and `aws_fargate.logs.*` that allow the k8s collector Helm chart to setup AWS EKS Fargate logging ConfigMap
  - Setting `prometheus.forceNamespace` can be used to force deployment of the bundled Prometheus to a specific non-Fargate namespace

### Changed

- Upgraded OTEL collector image to [0.8.2](https://github.com/solarwinds/swi-k8s-opentelemetry-collector/releases/tag/0.8.2) which brings following changes
  - Bump library/golang from 1.20.7-bullseye to 1.21.0-bullseye and update some 3rd party dependencies
  - OTEL upgraded to v0.81.0
  - Updating `k8sattributes` to instrument attribute indicating that object exists
- Metrics no longer send `k8s.node.name` resource attribute if node does not exists in Kubernetes (for example in case of Fargate nodes)
- Adjusted Events collection to not produce resource attributes for entities that do not exists in Kubernetes
- DaemonSet for Log collection now restricts where it runs:
  - Fargate nodes are excluded
  - Only linux nodes with amd64 architecture are included

### Fixed
- Fixed Journal log collection on EKS (and other environment where journal logs are stored in `/var/log/journal`)

## [2.7.0-alpha.8] - 2023-08-31

### Changed
- Upgraded OTEL collector image to [0.8.2](https://github.com/solarwinds/swi-k8s-opentelemetry-collector/releases/tag/0.8.2) which brings following changes
  - Bump library/golang from 1.20.7-bullseye to 1.21.0-bullseye and update some 3rd party dependencies

## [2.7.0-alpha.7] - 2023-08-30

### Fixed
- Usage metrics for nodes

## [2.7.0-alpha.6] - 2023-08-28

### Changed
- Metrics will no longer send `k8s.node.name` resource attribute if node does not exists in Kubernetes (for example in case of Fargate nodes)

## [2.7.0-alpha.5] - 2023-08-22

### Changed
- Adjusted bundled prometheus to not run on Fargate nodes by default
- Allowed use of `prometheus.forceNamespace` option of bundled prometheus, to force namespace where prometheus is deployed

## [2.7.0-alpha.4] - 2023-08-17

### Changed
- Adjusted Log group name used for Fargate logs
- Adjusted Events collection to not produce resource attributes for entities that do not exists in Kubernetes
- Upgraded OTEL collector image to [0.8.1](https://github.com/solarwinds/swi-k8s-opentelemetry-collector/releases/tag/0.8.1) which brings following changes
  - Bump library/golang from 1.20.6-bullseye to 1.20.7-bullseye and update some 3rd party dependencies
  - Updating `k8sattributes` to instrument attribute indicating that object exists

## [2.7.0-alpha.3] - 2023-08-17

### Added
- There are new Helm settings `aws_fargate.enabled` and `aws_fargate.logs.enabled` that allow the k8s collector Helm chart to setup AWS EKS Fargate logging ConfigMap

### Changed
- Log collection DaemonSet now restrict where it runs:
  - Fargate nodes are excluded
  - Only linux nodes with amd64 architecture are included

### Fixed
- Fixed Journal log collection on EKS (and other environment where journal logs are stored in `/var/log/journal`)

## [2.7.0-alpha.2] - 2023-07-18

### Changed
- Upgraded OTEL collector image to [0.8.0](https://github.com/solarwinds/swi-k8s-opentelemetry-collector/releases/tag/0.8.0) which brings following changes
  - OTEL upgraded to v0.81.0

## [2.6.0] - 2023-07-17

### Changed
- `k8s.pod.spec.cpu.limit` is calculated from kube-state-metrics (Kubernetes describe) and not from container runtime metrics. This should make the metric more reliable.
- We don't modify original prometheus metrics anymore. 

### Fixed
- Fixed filter on kube_namespace_status_phase, only values with 1 are sent

## [2.6.0-alpha.2] - 2023-07-11

### Fixed
- Fixed filter on kube_namespace_status_phase, only values with 1 are sent

## [2.6.0-alpha.1] - 2023-06-08

### Changed
- We don't modify original prometheus metrics anymore. 

## [2.5.0] - 2023-06-12

### Added
- Added PV and PVC metrics
  - Updating docker image to `0.7.0` (which is capable of instrumenting PV and PVC with labels/annotations)

### Changed
- Updating docker images `solarwinds/swo-agent`, `busybox`, `fullstorydev/grpcurl` and `alpine/k8s` to latest available versions

### Fixed
- Fixed CPU/Memory usage Pod metrics on latest cAdvisor/containerd (not relying on Pod level datapoints, but doing SUM of container datapoints)
- Fixed node level network metrics for environments where pod level network metrics are not available (for example Docker runtime)

## [2.5.0-alpha.6] - 2023-06-08

### Changed
- Updating docker images `solarwinds/swo-agent`, `busybox`, `fullstorydev/grpcurl` and `alpine/k8s` to latest available versions

## [2.5.0-alpha.5] - 2023-06-07
### Fixed
- Fixed node level network metrics for environments where pod level network metrics are not available (for example Docker runtime)

## [2.5.0-alpha.4] - 2023-06-05
### Fixed
- Fixed CPU/Memory usage Pod metrics on latest cAdvisor/containerd (not relying on Pod level datapoints, but doing SUM of container datapoints)

## [2.5.0-alpha.3] - 2023-06-02
### Added
- Added `k8s.kube_pod_spec_volumes_persistentvolumeclaims_info` metric to connect Pod and PVC

## [2.5.0-alpha.2] - 2023-05-31

### Changed
- `access_mode` is now published as resource attribute
- `kubelet_*` metrics are published to SWO with prefix `k8s` (to be consistent with other kubernetes related metrics)

## [2.5.0-alpha.1] - 2023-05-25
### Added
- Added PV and PVC metrics

### Changed
- Updating docker image to `0.7.0` (which is capable of instrumenting PV and PVC with labels/annotations)

## [2.4.1] - 2023-05-25

### Changed
- Updating docker image to `0.6.0` (which includes some security fixes and add forwardconnector OTEL component)

### Fixed
- Fixed filter on kube-state-metrics so that only specific metrics are sent 

## [2.4.0] - 2023-05-16

### Added
- Added new container metrics `k8s.container.fs.iops`, `k8s.container.fs.throughput`, `k8s.container.network.bytes_received` and `k8s.container.network.bytes_transmitted`
- Added scraping of `kube_pod_init_container_*` metrics
- Merics `k8s.container.spec.cpu.limit`, `k8s.container.spec.cpu.requests`, `k8s.container.spec.memory.requests`, `k8s.container.spec.memory.limit` and `k8s.container.status` now include datapoints for both init and non-init containers
- `kube-state-metrics` is now bundled with the Helm chart so that its metrics are predictable
- FIPS compliance

### Changed
- Upgraded OTEL collector image to [0.5.2](https://github.com/solarwinds/swi-k8s-opentelemetry-collector/releases/tag/0.5.2) which brings following changes
  - FIPS support
  - Updated build dependencies (security fixes)

### Removed
- Removed metrics `k8s.cluster.memory.utilization` and `k8s.cluster.cpu.utilization` - they are replaced by composite metrics calculated by the SWO platform

### Fixed
- Fixed Autoupdate
  - Adjusted permissions to be able to update ClusterRoles for future increments
  - The update is now atomic, so in case it fails, it will rollback (it will not leave Helm release in Failed state)
- Metric `k8s.kube_pod_status_phase` should not send values with 0 anymore

## [2.4.0-alpha.6] - 2023-05-04

### Fixed
- `k8s.kube_pod_status_phase` should not send values with 0 anymore

## [2.4.0-alpha.5] - 2023-05-02

### Added
- FIPS compliance

### Fixed
- Updated docker image to [0.5.1](https://github.com/solarwinds/swi-k8s-opentelemetry-collector/releases/tag/0.5.1) which contains security fixes
- Fixed Autoupdate
  - Adjusted permissions to be able to update clusterroles for future increments
  - The update is now atomic, so in case it fails it will rollback (it will not leave Helm release in Failed state).

## [2.4.0-alpha.4] - 2023-04-25

### Changed
- Updated metrics `k8s.container.fs.iops`, `k8s.container.fs.throughput` to be correctly bind by swo processing pipeline


## [2.4.0-alpha.3] - 2023-04-25

### Changed
- Updated metrics `k8s.container.fs.iops`, `k8s.container.fs.throughput` to be correctly bind by swo processing pipeline


## [2.4.0-alpha.2] - 2023-04-24

### Added
- kube-state-metrics is now bundled with the Helm chart so that its metrics are predictable

### Changed
- `k8s.cluster.memory.utilization` and `k8s.cluster.cpu.utilization` are no longer calculated. They are replaced by composite metric calculated by the platform
- `k8s.container.spec.cpu.limit`, `k8s.container.spec.cpu.requests`, `k8s.container.spec.memory.requests`, `k8s.container.spec.memory.limit` and `k8s.container.status` now includes datapoints for both init and non-init containers

## [2.4.0-alpha.1] - 2023-04-19

### Added
- Added new container metrics `k8s.container.fs.iops`, `k8s.container.fs.throughput`, `k8s.container.network.bytes_received`, `k8s.container.network.bytes_transmitted`
- Added scraping of `kube_pod_init_container_*` metrics

## [2.3.0] - 2023-04-13

### Added
- Added automatic extraction of Kubernetes labels and annotations from resources (Pods, Namespaces, Deployment, StatefulSet, ReplicaSet, DaemonSet, Job, CronJob, Node) and sent using resource attributes with metrics end events.
- A new option to deploy `prometheus` as part of the k8s collector chart installation, controlled by setting `prometheus.enabled: true` in `values.yaml`.
- New StatefulSet with light weight SWO Agent optionally deployed by default
- Added syslog attributes for log entry so that logs are properly displayed by LogViewer (`syslog.facility`, `syslog.version`, `syslog.procid`, `syslog.msgid`)
  - Added resource level attributes: `host.hostname` contains name of the pod (represented as System in LogViewer), `service.name` contains name of the container (represented as Program in LogViewer).
- New metrics are scraped from Prometheus: `k8s.kube_replicaset_spec_replicas`, `k8s.kube_replicaset_status_ready_replicas`, `k8s.kube_replicaset_status_replicas`
- Added metrics `k8s.cluster.version` which extract version from `kubernetes_build_info`. Metric `kubernetes_build_info` is no longer published

### Fixed
- Enabled `honor_labels` option to keep scraped labels unchanged
- Fixed `k8s.job.condition` resource attribute to handle Failed state
- Fixed calculation of `k8s.pod.spec.memory.limit` on newer container runtime (no longer use `container_spec_memory_limit_bytes`, but `kube_pod_container_resource_limits`)
- Fix grouping conditions for `container_network_*` and `container_fs_*` metrics to not rely on container attribute

## [2.3.0-alpha.7] - 2023-04-12
- Added automatic extraction of Kubernetes labels and annotations from events.

## [2.3.0-alpha.6] - 2023-04-06

### Added
- Added automatic extraction of Kubernetes labels and annotations from additional resources (Deployment, StatefulSet, ReplicaSet, DaemonSet, Job, CronJob, Node) and sent using resource attributes with metric

## [2.3.0-alpha.5] - 2023-04-06

### Changed
- Enabled honor_labels option to keep scraped data over server-side labels

### Fixed
- Fixed calculation of `k8s.pod.spec.memory.limit` on newer container runtime (no longer use `container_spec_memory_limit_bytes`, but `kube_pod_container_resource_limits`)

## [2.3.0-alpha.4] - 2023-03-29

### Added
- New StatefulSet with light weight SWO Agent optionaly deployed by default
- Added syslog attributes for log entry: `syslog.facility`, `syslog.version`, `syslog.procid`, `syslog.msgid`.
- Added resource level attributes: `host.hostname` contains name of the pod, `service.name` contains name of the container.

## [2.3.0-alpha.3] - 2023-03-24

### Changed

- Fixed k8s.job.condition resource attribute to handle Failed state

### Added

- New replicaset metrics `k8s.kube_replicaset_spec_replicas`, `k8s.kube_replicaset_status_ready_replicas`, `k8s.kube_replicaset_status_replicas`

## [2.3.0-alpha.2] - 2023-03-22

### Added

- A new option to deploy `prometheus` as part of the k8s collector chart installation, controlled by setting `prometheus.enabled: true` in `values.yaml`.
- Added automatic extraction of Kubernetes labels and annotations from resources (Pods, Namespaces) and sent using resource attributes with metric

## [2.3.0-alpha.1] - 2023-03-21

### Changed

- Fix grouping conditions for `container_network_*` and `container_fs_*` metrics to not rely on container attribute
- Added metrics k8s.cluster.version which extract version from kubernetes_build_info. Metric kubernetes_build_info is not published

## [2.2.0] - 2023-03-23

### Added

- Collect metrics about kube jobs.
- Attribute k8s.pod.name to events
- Added internal ip attribute for node [#168](https://github.com/solarwinds/swi-k8s-opentelemetry-collector/pull/168).
- Added metric k8s.kubernetes_build_info for calculation of sw.k8s.cluster.version
- InitContainers where Prometheus and OTEL endpoints are checked
- k8s.namespace.name moved from attributes to resource.attributes
- Filtering out [internal metrics generated by Prometheus scraper](https://prometheus.io/docs/concepts/jobs_instances/#automatically-generated-labels-and-time-series) (`scrape_duration_seconds`, `scrape_samples_post_metric_relabeling`, `scrape_samples_scraped`, `scrape_series_added`, `up`).
- introduced k8s.job.condition resource attribute for job which can be Pending, Complete or Failed
- introduced k8s.container.spec.cpu.limit metric for CPU quota
- Added possibility to deploy `PodMonitor` resources so that OTEL collector telemetry is scraped by Prometheus Operator (see [Prometheus Operator design](https://prometheus-operator.dev/docs/operator/design/))
- Added k8s.container.cpu.usage.seconds.rate metric
- Adding `container.id` and `container.runtime` attributes to `k8s.kube_pod_container_info` metric for unique container identification [#182](https://github.com/solarwinds/swi-k8s-opentelemetry-collector/pull/182).
- Added optional autoupdate support (set by `autoupdate.enabled` in `values.yaml`) [#196](https://github.com/solarwinds/swi-k8s-opentelemetry-collector/pull/196).

### Changed

- Fix grouping conditions for container*network*_ and container*fs*_ metrics to not relly on container attribute
- Added metrics k8s.cluster.version which extract version from kubernetes_build_info. Metric kubernetes_build_info is not published
- Filtering out datapoints for internal k8s containers (with name "POD", usually using image "pause")
- Upgraded OTEL collector image to [0.4.0](https://github.com/solarwinds/swi-k8s-opentelemetry-collector/releases/tag/0.4.0) which brings following changes
  - OTEL upgraded to 0.73.0
  - Updated build dependencies

## [2.2.0-beta.1] - 2023-03-16

### Added

- Adding `container.id` and `container.runtime` attributes to `k8s.kube_pod_container_info` metric for unique container identification [#182](https://github.com/solarwinds/swi-k8s-opentelemetry-collector/pull/182).
- Added optional autoupdate support (set by `autoupdate.enabled` in `values.yaml`) [#196](https://github.com/solarwinds/swi-k8s-opentelemetry-collector/pull/196).

### Changed

- Upgraded OTEL collector image to [0.4.0](https://github.com/solarwinds/swi-k8s-opentelemetry-collector/releases/tag/0.4.0) which brings following changes
  - OTEL upgraded to 0.73.0
  - Updated build dependencies

## [2.2.0-alpha.4] - 2023-03-14

### Added

- Added possibility to deploy `PodMonitor` resources so that OTEL collector telemetry is scraped by Prometheus Operator (see [Prometheus Operator design](https://prometheus-operator.dev/docs/operator/design/))
- Added k8s.container.cpu.usage.seconds.rate metric

### Changed

- k8s.job.condition, state name Pending changed to Active
- Filtering out datapoints for internal k8s containers (with name "POD", usually using image "pause")

## [2.2.0-alpha.3] - 2023-03-09

### Added

- k8s.namespace.name moved from attributes to resource.attributes
- Filtering out [internal metrics generated by Prometheus scraper](https://prometheus.io/docs/concepts/jobs_instances/#automatically-generated-labels-and-time-series) (`scrape_duration_seconds`, `scrape_samples_post_metric_relabeling`, `scrape_samples_scraped`, `scrape_series_added`, `up`).
- introduced k8s.job.condition resource attribute for job which can be Pending, Complete or Failed
- introduced k8s.container.spec.cpu.limit metric for CPU quota

## [2.2.0-alpha.2] - 2023-03-02

### Added

- InitContainers where Prometheus and OTEL endpoints are checked
- Added metric k8s.kubernetes_build_info for calculation of sw.k8s.cluster.version

## [2.2.0-alpha.1] - 2023-02-21

### Added

- Collect metrics about kube jobs.
- Attribute k8s.pod.name to events
- Added internal ip attribute for node [#168](https://github.com/solarwinds/swi-k8s-opentelemetry-collector/pull/168).

## [2.1.0] - 2023-02-16

### Added

- Added telemetry port to kubernetes "ports" [#129](https://github.com/solarwinds/swi-k8s-opentelemetry-collector/pull/129)
- Added `tolerations` config of Logs collection DaemonSet (with default to run on tainted nodes) [#141](https://github.com/solarwinds/swi-k8s-opentelemetry-collector/pull/141)
- if telemetry is enabled (true by default) OTEL collectors will contain prometheus annotations so that telemetry is discovered by Prometheus [#152](https://github.com/solarwinds/swi-k8s-opentelemetry-collector/pull/152).
- configuration of `file_storage` extension is now available in `values.yaml`. [#157](https://github.com/solarwinds/swi-k8s-opentelemetry-collector/pull/157)
  - default `timeout` is now set to `5s`
  - Log collector suffix clusterId into folder which it mounts for checkpoints (e.q.`/var/lib/swo/checkpoints/<clusterId>`). This avoid unpredictable errors in scenario when previous monitoring was not deleted. [#161](https://github.com/solarwinds/swi-k8s-opentelemetry-collector/pull/161)
- new events transform pipeline which sets **sw.namespace** attribute to **sw.events.inframon.k8s** [#155](https://github.com/solarwinds/swi-k8s-opentelemetry-collector/pull/155).
  [#145](https://github.com/solarwinds/swi-k8s-opentelemetry-collector/pull/145).
- Exposed some configuration of [filelogreciever](https://github.com/open-telemetry/opentelemetry-collector-contrib/tree/main/receiver/filelogreceiver) in `values.yaml` [#146](https://github.com/solarwinds/swi-k8s-opentelemetry-collector/pull/146).

### Changed

- Upgraded OTEL collector image to [0.3.0](https://github.com/solarwinds/swi-k8s-opentelemetry-collector/releases/tag/0.3.0) which brings following changes
  - OTEL upgraded to 0.69.0
  - Added `filestorage` so it can be in processors

### Fixed

- Properly annotate configmap checksums [#151](https://github.com/solarwinds/swi-k8s-opentelemetry-collector/pull/151)
- Template now use `https_proxy_url` from the right place [#151(https://github.com/solarwinds/swi-k8s-opentelemetry-collector/pull/151)
- Added optimizations to Log collector preventing Out of Memory situations [#137](https://github.com/solarwinds/swi-k8s-opentelemetry-collector/pull/137)
  - Added `filelog.storage` to persist checkpoints in persistent storage, not in memory.
  - Setting `max_concurrent_files` to 10 (from default 1024), this is main memory optimization, reducing amount of concurrent log scans
  - Increased default memory limit to `700Mi` (which should be enough for large logs)
  - Having by default `150Mi` difference between OTEL memory limit and Kubernetes memory limit, so that OTEL has enough buffer (this prevents OOMing)

## [2.1.0-beta.2] - 2023-02-15

### Changed

- Remove generated attribute k8s.deployment.name
- Log collector suffix clusterId into folder which it mounts for checkpoints (e.q.`/var/lib/swo/checkpoints/<clusterId>`). This avoid unpredictable errors in scenario when previous monitoring was not deleted. [#161](https://github.com/solarwinds/swi-k8s-opentelemetry-collector/pull/161)

## [2.1.0-beta.1] - 2023-02-09

### Added

- if telemetry is enabled (true by default) OTEL collectors will contain prometheus annotations so that telemetry is discovered by Prometheus [#152](https://github.com/solarwinds/swi-k8s-opentelemetry-collector/pull/152).
- configuration of `file_storage` extension is now available in `values.yaml`. [#157](https://github.com/solarwinds/swi-k8s-opentelemetry-collector/pull/157)
  - default `timeout` is now set to `5s`
- new events transform pipeline which sets **sw.namespace** attribute to **sw.events.inframon.k8s** [#155](https://github.com/solarwinds/swi-k8s-opentelemetry-collector/pull/155).

### Fixed

- Properly annotate configmap checksums [#151](https://github.com/solarwinds/swi-k8s-opentelemetry-collector/pull/151)
- Template now use `https_proxy_url` from the right place [#151(https://github.com/solarwinds/swi-k8s-opentelemetry-collector/pull/151)

## [2.1.0-alpha.3] - 2023-01-31

### Added

- Add attribute k8s.deployment.name to exported logs
  [#145](https://github.com/solarwinds/swi-k8s-opentelemetry-collector/pull/145).

## [2.1.0-alpha.2] - 2023-01-30

### Added

- Exposed some configuration of [filelogreciever](https://github.com/open-telemetry/opentelemetry-collector-contrib/tree/main/receiver/filelogreceiver) in `values.yaml` [#146](https://github.com/solarwinds/swi-k8s-opentelemetry-collector/pull/146).

### Changed

- Changed default value `start_at` property of [filelogreciever](https://github.com/open-telemetry/opentelemetry-collector-contrib/tree/main/receiver/filelogreceiver) to `end` [#146](https://github.com/solarwinds/swi-k8s-opentelemetry-collector/pull/146).

## [2.1.0-alpha.1] - 2023-01-25

### Added

- Added telemetry port to kubernetes "ports" [#129](https://github.com/solarwinds/swi-k8s-opentelemetry-collector/pull/129)
- Added `tolerations` config of Logs collection DaemonSet (with default to run on tainted nodes) [#141](https://github.com/solarwinds/swi-k8s-opentelemetry-collector/pull/141)

### Changed

- Upgraded OTEL collector image to [0.3.0](https://github.com/solarwinds/swi-k8s-opentelemetry-collector/releases/tag/0.3.0) which brings following changes
  - OTEL upgraded to 0.69.0
  - Added `filestorage` so it can be in processors

### Fixed

- Added optimizations to Log collector preventing Out of Memory situations [#137](https://github.com/solarwinds/swi-k8s-opentelemetry-collector/pull/137)
  - Added `filelog.storage` to persist checkpoints in persistent storage, not in memory.
  - Setting `max_concurrent_files` to 10 (from default 1024), this is main memory optimization, reducing amount of concurrent log scans
  - Increased default memory limit to `700Mi` (which should be enough for large logs)
  - Having by default `150Mi` difference between OTEL memory limit and Kubernetes memory limit, so that OTEL has enough buffer (this prevents OOMing)

## [2.0.2] - 2023-01-18

### Added

- Initial Helm release.
- Create Error reason as mapping from combination of Event Reason and Type fields [#115](https://github.com/solarwinds/swi-k8s-opentelemetry-collector/pull/115)
- Add support for HTTPS proxies [#117](https://github.com/solarwinds/swi-k8s-opentelemetry-collector/pull/117)<|MERGE_RESOLUTION|>--- conflicted
+++ resolved
@@ -7,18 +7,15 @@
 
 ## Unreleased
 
-<<<<<<< HEAD
 ### Changed
 - `sending_queue`.`queue_size` changed from `1000` to `200`, decreasing amount of memory it can take
 
 ### Added
 - Added option to offload sending_queue to storage, reducing memory requirement for the collector
 - Added option to configure sending_queue
-=======
-### Fixed
-
+
+### Fixed
 - ebpf monitoring: Added necessary init containers making sure that all components start in the right order
->>>>>>> 799faa0b
 
 ## [3.1.0-alpha.2] - 2023-11-16
 
