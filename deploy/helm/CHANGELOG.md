--- conflicted
+++ resolved
@@ -7,8 +7,6 @@
 
 ## Unreleased
 
-<<<<<<< HEAD
-=======
 ## [3.4.0] - 2024-06-28
 
 ### Changed
@@ -34,7 +32,6 @@
   - Upgraded OTEL Collector to v0.103.0.
 - Upgraded SWO Agent image to `v2.8.85`
 
->>>>>>> ec493f28
 ## [4.0.0-alpha.2] - 2024-05-30
 
 ## Fixed
@@ -46,10 +43,7 @@
 ### Changed
 
 - As a followup to 3.4.0-alpha.2, the `otel.metrics.filter`, `otel.logs.filter` and `otel.events.filter` are now again backwards compatible. If a customer is using the [old filtering syntax](https://github.com/open-telemetry/opentelemetry-collector-contrib/tree/v0.96.0/processor/filterprocessor#alternative-config-options), they behave like in 3.3.0 and previous versions. If a customer switches to using the [new syntax](https://github.com/open-telemetry/opentelemetry-collector-contrib/tree/main/processor/filterprocessor#configuration), some of the attributes, like `k8s.deployment.name`, become resource attributes.
-<<<<<<< HEAD
 - Removed use of `swmetricstransform` (replaced with `filterprocessor`)
-=======
->>>>>>> ec493f28
 
 ## [3.4.0-alpha.2] - 2024-05-16
 
