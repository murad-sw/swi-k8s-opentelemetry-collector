# Changelog

All notable changes to Helm charts will be documented in this file.

The format is based on [Keep a Changelog](https://keepachangelog.com/en/1.0.0/),
and this project adheres to [Semantic Versioning](https://semver.org/spec/v2.0.0.html).

## Unreleased

<<<<<<< HEAD
## [3.1.0-rc.1] - 2023-11-23

### Changed

- Upgraded OTEL collector image to `0.8.10` (see [Release notes](https://github.com/solarwinds/swi-k8s-opentelemetry-collector/releases/tag/0.8.10))
=======
### Changed
- `sending_queue`.`queue_size` changed from `1000` to `200`, decreasing amount of memory it can take

### Added
- Added option to configure terminationGracePeriodSeconds defaulting to 10 minutes, so that it is guaranteed that collector process whole pipeline
- Added option to offload sending_queue to storage, reducing memory requirement for the collector
- Added option to configure sending_queue
- Added option to configure retry_on_failure
  - default for initial_interval is now `10s` (previously was `5s`) avoiding unnecessary retries when backend takes time to respond

### Fixed
- ebpf monitoring: Added necessary init containers making sure that all components start in the right order
>>>>>>> 68d000c6

## [3.1.0-alpha.2] - 2023-11-16

### Added

- Added option to set `imagePullSecrets`

## [3.1.0-alpha.1] - 2023-11-10

### Added

- Automatic discovery and scraping of prometheus endpoints on pods. Driven by `otel.metrics.autodiscovery.prometheusEndpoints.enabled` option in `values.yaml`, by default enabled (Fargate not yet supported). 
  - In case `otel.metrics.autodiscovery.prometheusEndpoints.enabled` is set to `true` (which is by default) `extra_scrape_metrics` is ignored as there is high chance that those metrics will be collected two times. You can override this behavior by by setting `force_extra_scrape_metrics` to true.
- Upgraded OTEL collector image to `0.8.9` (see [Release notes](https://github.com/solarwinds/swi-k8s-opentelemetry-collector/releases/tag/0.8.9))

## [3.0.0] - 2023-11-10

### Changed

- Prometheus is no longer needed for kubernetes monitoring, therefore it is no longer deployed. By default, k8s collector does not scrape anything from Prometheus.
  - If there was a Prometheus deployed by the previous version (using setting `prometheus.enabled``), it will be automatically removed.
  - Setting `otel.metrics.prometheus.url` is still available, but is valid only in combination with `otel.metrics.extra_scrape_metrics`.
  - If `otel.metrics.prometheus.url` is empty, `otel.metrics.prometheus_check`` is ignored to not fail on missing Prometheus.
  - Note that `otel.metrics.extra_scrape_metrics` is deprecated option and will be removed in future versions.
- Decreased the default batch size for metrics, logs and events sent to OTEL endpoint to 512 to avoid too big messages
- Upgraded OTEL collector image to `0.8.8` (see [Release notes](https://github.com/solarwinds/swi-k8s-opentelemetry-collector/releases/tag/0.8.8))

### Added

- Added network monitoring for Linux nodes which is based on eBPF, so it does not require service mesh to be deployed.
  - It is disabled by default, to enable it set `ebpfNetworkMonitoring.enabled: true` in `values.yaml`
  - It is based on [opentelemetry-ebpf](https://github.com/open-telemetry/opentelemetry-ebpf)
  - See [exported_metrics.md](../../doc/exported_metrics.md) for list of metrics

## [3.0.0-alpha.6] - 2023-11-07

- correctly filtering out `ebpf_net` metrics by default (which is internal eBPF telemetry)

## [3.0.0-alpha.5] - 2023-11-06

### Fixed

- Fixes metrics collector, when `otel.metrics.extra_scrape_metrics` and `prometheus.enabled` are set
- node-collector no longer mounts `hostPort`. This was solved by separating kernel-collector into separate daemonset

## [3.0.0-alpha.4] - 2023-11-03

### Changed

- Decreased the default batch size for metrics, logs and events sent to OTEL endpoint to 512 to avoid too big messages

## [3.0.0-alpha.3] - 2023-11-03

### Fixed

- If `otel.metrics.prometheus.url` is empty, it ignores `otel.metrics.prometheus_check` to not fail on missing Prometheus

## [3.0.0-alpha.2] - 2023-11-03

### Fixed

- Fixing installation/upgrade on Helm 3.9.0 and bellow

## [3.0.0-alpha.1] - 2023-11-02

### Changed

- Upgraded OTEL collector image to `0.8.8` (see [Release notes](https://github.com/solarwinds/swi-k8s-opentelemetry-collector/releases/tag/0.8.8))
- Prometheus is no longer needed for kubernetes monitoring, therefore is no longer deployed. By default metrics collector does not scrape anything from Prometheus.
  - `otel.metrics.prometheus.url` option is still available, but is used only if `otel.metrics.extra_scrape_metrics` is used.
  - Note that `otel.metrics.extra_scrape_metrics` is deprecated option and will be removed in future versions.

### Added

- Added network monitoring for Linux nodes which is based on eBPF, so does not require service mesh to be deployed.
  - it is disabled by default, to enable it set `ebpfNetworkMonitoring.enabled: true` in `values.yaml`
  - it is based on [opentelemetry-ebpf](https://github.com/open-telemetry/opentelemetry-ebpf)
  - see [exported_metrics.md](../../doc/exported_metrics.md) for list of metrics

## [2.8.0] - 2023-10-30

### Added

- Added monitoring of logs for Windows nodes
- Added services metrics (Scrape `kube_service_*` and `kube_endpoint_*` metrics)

### Changed

- Changing log message attributes to respect OTEL log format
- Upgraded OTEL collector image to `0.8.6` (see [Release notes](https://github.com/solarwinds/swi-k8s-opentelemetry-collector/releases/tag/0.8.6))
- Updated labels so that resources can be identified more easily
  - `app.kubernetes.io/name` changed to container application name (e.q. `swo-k8s-collector` for SWO k8s collector, `swo-agent` for SWO agent)
  - `app.kubernetes.io/part-of` always set to `swo-k8s-collector`
- Update logs daemon requests/limits
- Removed attributes `net.host.name`, `net.host.port`, `http.scheme`, `prometheus`, `prometheus_replica` and `endpoint` from exported metrics

### Fixed

- Fixed nodeselector for `kube-state-metrics` so that it is deployed on linux nodes only
- Detection of Node name for Fargate Nodes's metrics
- Adding autofix from corrupted storage

## [2.8.0-alpha.8] - 2023-10-25

* Removed memory request and ballast for logs daemonset

## [2.8.0-alpha.7] - 2023-10-24

* Updated image to `0.8.6` (see [Release notes](https://github.com/solarwinds/swi-k8s-opentelemetry-collector/releases/tag/0.8.6))
* Scraping labels/annotations from Services
* Removed useless metrics `kube_service_annotations`, `kube_service_labels`, `kube_endpoint_annotations`, `kube_endpoint_labels`

## [2.8.0-alpha.6] - 2023-10-11

* Updated labels so that resources can be identified more easily
  * `app.kubernetes.io/name` changed to container application name (e.q. `swo-k8s-collector` for SWO k8s collector, `swo-agent` for SWO agent)
  * `app.kubernetes.io/part-of` always set to `swo-k8s-collector`

## [2.8.0-alpha.5] - 2023-10-11

### Fixed

- Adding autofix from corrupted storage

## [2.8.0-alpha.4] - 2023-10-09

### Fixed

- Detection of Node name for Fargate Nodes's metrics

### Added

- Scrape kube_service_* and kube_endpoint_* metrics

### Removed

- Removed attributes `net.host.name`, `net.host.port`, `http.scheme`, `prometheus`, `prometheus_replica` and `endpoint` from exported metrics

### Changed

- Updated docker image to 0.8.5 (see [Release notes](https://github.com/solarwinds/swi-k8s-opentelemetry-collector/releases/tag/0.8.5))

## [2.8.0-alpha.3] - 2023-10-06

### Changed

- Changing log message attributes to respect OTEL log format

### Fixed

- Fixing nodeselector for kube-state-metrics so that it is deployed on linux nodes only

## [2.8.0-alpha.2] - 2023-10-04

### Added

- Add monitoring windows node logs

## [2.8.0-alpha.1] - 2023-09-11

### Added

- Added windows container for logs monitoring

## [2.7.0] - 2023-09-04

### Added

- Added new Helm settings `aws_fargate.enabled` and `aws_fargate.logs.*` that allow the k8s collector Helm chart to setup AWS EKS Fargate logging ConfigMap
  - Setting `prometheus.forceNamespace` can be used to force deployment of the bundled Prometheus to a specific non-Fargate namespace

### Changed

- Upgraded OTEL collector image to [0.8.2](https://github.com/solarwinds/swi-k8s-opentelemetry-collector/releases/tag/0.8.2) which brings following changes
  - Bump library/golang from 1.20.7-bullseye to 1.21.0-bullseye and update some 3rd party dependencies
  - OTEL upgraded to v0.81.0
  - Updating `k8sattributes` to instrument attribute indicating that object exists
- Metrics no longer send `k8s.node.name` resource attribute if node does not exists in Kubernetes (for example in case of Fargate nodes)
- Adjusted Events collection to not produce resource attributes for entities that do not exists in Kubernetes
- DaemonSet for Log collection now restricts where it runs:
  - Fargate nodes are excluded
  - Only linux nodes with amd64 architecture are included

### Fixed
- Fixed Journal log collection on EKS (and other environment where journal logs are stored in `/var/log/journal`)

## [2.7.0-alpha.8] - 2023-08-31

### Changed
- Upgraded OTEL collector image to [0.8.2](https://github.com/solarwinds/swi-k8s-opentelemetry-collector/releases/tag/0.8.2) which brings following changes
  - Bump library/golang from 1.20.7-bullseye to 1.21.0-bullseye and update some 3rd party dependencies

## [2.7.0-alpha.7] - 2023-08-30

### Fixed
- Usage metrics for nodes

## [2.7.0-alpha.6] - 2023-08-28

### Changed
- Metrics will no longer send `k8s.node.name` resource attribute if node does not exists in Kubernetes (for example in case of Fargate nodes)

## [2.7.0-alpha.5] - 2023-08-22

### Changed
- Adjusted bundled prometheus to not run on Fargate nodes by default
- Allowed use of `prometheus.forceNamespace` option of bundled prometheus, to force namespace where prometheus is deployed

## [2.7.0-alpha.4] - 2023-08-17

### Changed
- Adjusted Log group name used for Fargate logs
- Adjusted Events collection to not produce resource attributes for entities that do not exists in Kubernetes
- Upgraded OTEL collector image to [0.8.1](https://github.com/solarwinds/swi-k8s-opentelemetry-collector/releases/tag/0.8.1) which brings following changes
  - Bump library/golang from 1.20.6-bullseye to 1.20.7-bullseye and update some 3rd party dependencies
  - Updating `k8sattributes` to instrument attribute indicating that object exists

## [2.7.0-alpha.3] - 2023-08-17

### Added
- There are new Helm settings `aws_fargate.enabled` and `aws_fargate.logs.enabled` that allow the k8s collector Helm chart to setup AWS EKS Fargate logging ConfigMap

### Changed
- Log collection DaemonSet now restrict where it runs:
  - Fargate nodes are excluded
  - Only linux nodes with amd64 architecture are included

### Fixed
- Fixed Journal log collection on EKS (and other environment where journal logs are stored in `/var/log/journal`)

## [2.7.0-alpha.2] - 2023-07-18

### Changed
- Upgraded OTEL collector image to [0.8.0](https://github.com/solarwinds/swi-k8s-opentelemetry-collector/releases/tag/0.8.0) which brings following changes
  - OTEL upgraded to v0.81.0

## [2.6.0] - 2023-07-17

### Changed
- `k8s.pod.spec.cpu.limit` is calculated from kube-state-metrics (Kubernetes describe) and not from container runtime metrics. This should make the metric more reliable.
- We don't modify original prometheus metrics anymore. 

### Fixed
- Fixed filter on kube_namespace_status_phase, only values with 1 are sent

## [2.6.0-alpha.2] - 2023-07-11

### Fixed
- Fixed filter on kube_namespace_status_phase, only values with 1 are sent

## [2.6.0-alpha.1] - 2023-06-08

### Changed
- We don't modify original prometheus metrics anymore. 

## [2.5.0] - 2023-06-12

### Added
- Added PV and PVC metrics
  - Updating docker image to `0.7.0` (which is capable of instrumenting PV and PVC with labels/annotations)

### Changed
- Updating docker images `solarwinds/swo-agent`, `busybox`, `fullstorydev/grpcurl` and `alpine/k8s` to latest available versions

### Fixed
- Fixed CPU/Memory usage Pod metrics on latest cAdvisor/containerd (not relying on Pod level datapoints, but doing SUM of container datapoints)
- Fixed node level network metrics for environments where pod level network metrics are not available (for example Docker runtime)

## [2.5.0-alpha.6] - 2023-06-08

### Changed
- Updating docker images `solarwinds/swo-agent`, `busybox`, `fullstorydev/grpcurl` and `alpine/k8s` to latest available versions

## [2.5.0-alpha.5] - 2023-06-07
### Fixed
- Fixed node level network metrics for environments where pod level network metrics are not available (for example Docker runtime)

## [2.5.0-alpha.4] - 2023-06-05
### Fixed
- Fixed CPU/Memory usage Pod metrics on latest cAdvisor/containerd (not relying on Pod level datapoints, but doing SUM of container datapoints)

## [2.5.0-alpha.3] - 2023-06-02
### Added
- Added `k8s.kube_pod_spec_volumes_persistentvolumeclaims_info` metric to connect Pod and PVC

## [2.5.0-alpha.2] - 2023-05-31

### Changed
- `access_mode` is now published as resource attribute
- `kubelet_*` metrics are published to SWO with prefix `k8s` (to be consistent with other kubernetes related metrics)

## [2.5.0-alpha.1] - 2023-05-25
### Added
- Added PV and PVC metrics

### Changed
- Updating docker image to `0.7.0` (which is capable of instrumenting PV and PVC with labels/annotations)

## [2.4.1] - 2023-05-25

### Changed
- Updating docker image to `0.6.0` (which includes some security fixes and add forwardconnector OTEL component)

### Fixed
- Fixed filter on kube-state-metrics so that only specific metrics are sent 

## [2.4.0] - 2023-05-16

### Added
- Added new container metrics `k8s.container.fs.iops`, `k8s.container.fs.throughput`, `k8s.container.network.bytes_received` and `k8s.container.network.bytes_transmitted`
- Added scraping of `kube_pod_init_container_*` metrics
- Merics `k8s.container.spec.cpu.limit`, `k8s.container.spec.cpu.requests`, `k8s.container.spec.memory.requests`, `k8s.container.spec.memory.limit` and `k8s.container.status` now include datapoints for both init and non-init containers
- `kube-state-metrics` is now bundled with the Helm chart so that its metrics are predictable
- FIPS compliance

### Changed
- Upgraded OTEL collector image to [0.5.2](https://github.com/solarwinds/swi-k8s-opentelemetry-collector/releases/tag/0.5.2) which brings following changes
  - FIPS support
  - Updated build dependencies (security fixes)

### Removed
- Removed metrics `k8s.cluster.memory.utilization` and `k8s.cluster.cpu.utilization` - they are replaced by composite metrics calculated by the SWO platform

### Fixed
- Fixed Autoupdate
  - Adjusted permissions to be able to update ClusterRoles for future increments
  - The update is now atomic, so in case it fails, it will rollback (it will not leave Helm release in Failed state)
- Metric `k8s.kube_pod_status_phase` should not send values with 0 anymore

## [2.4.0-alpha.6] - 2023-05-04

### Fixed
- `k8s.kube_pod_status_phase` should not send values with 0 anymore

## [2.4.0-alpha.5] - 2023-05-02

### Added
- FIPS compliance

### Fixed
- Updated docker image to [0.5.1](https://github.com/solarwinds/swi-k8s-opentelemetry-collector/releases/tag/0.5.1) which contains security fixes
- Fixed Autoupdate
  - Adjusted permissions to be able to update clusterroles for future increments
  - The update is now atomic, so in case it fails it will rollback (it will not leave Helm release in Failed state).

## [2.4.0-alpha.4] - 2023-04-25

### Changed
- Updated metrics `k8s.container.fs.iops`, `k8s.container.fs.throughput` to be correctly bind by swo processing pipeline


## [2.4.0-alpha.3] - 2023-04-25

### Changed
- Updated metrics `k8s.container.fs.iops`, `k8s.container.fs.throughput` to be correctly bind by swo processing pipeline


## [2.4.0-alpha.2] - 2023-04-24

### Added
- kube-state-metrics is now bundled with the Helm chart so that its metrics are predictable

### Changed
- `k8s.cluster.memory.utilization` and `k8s.cluster.cpu.utilization` are no longer calculated. They are replaced by composite metric calculated by the platform
- `k8s.container.spec.cpu.limit`, `k8s.container.spec.cpu.requests`, `k8s.container.spec.memory.requests`, `k8s.container.spec.memory.limit` and `k8s.container.status` now includes datapoints for both init and non-init containers

## [2.4.0-alpha.1] - 2023-04-19

### Added
- Added new container metrics `k8s.container.fs.iops`, `k8s.container.fs.throughput`, `k8s.container.network.bytes_received`, `k8s.container.network.bytes_transmitted`
- Added scraping of `kube_pod_init_container_*` metrics

## [2.3.0] - 2023-04-13

### Added
- Added automatic extraction of Kubernetes labels and annotations from resources (Pods, Namespaces, Deployment, StatefulSet, ReplicaSet, DaemonSet, Job, CronJob, Node) and sent using resource attributes with metrics end events.
- A new option to deploy `prometheus` as part of the k8s collector chart installation, controlled by setting `prometheus.enabled: true` in `values.yaml`.
- New StatefulSet with light weight SWO Agent optionally deployed by default
- Added syslog attributes for log entry so that logs are properly displayed by LogViewer (`syslog.facility`, `syslog.version`, `syslog.procid`, `syslog.msgid`)
  - Added resource level attributes: `host.hostname` contains name of the pod (represented as System in LogViewer), `service.name` contains name of the container (represented as Program in LogViewer).
- New metrics are scraped from Prometheus: `k8s.kube_replicaset_spec_replicas`, `k8s.kube_replicaset_status_ready_replicas`, `k8s.kube_replicaset_status_replicas`
- Added metrics `k8s.cluster.version` which extract version from `kubernetes_build_info`. Metric `kubernetes_build_info` is no longer published

### Fixed
- Enabled `honor_labels` option to keep scraped labels unchanged
- Fixed `k8s.job.condition` resource attribute to handle Failed state
- Fixed calculation of `k8s.pod.spec.memory.limit` on newer container runtime (no longer use `container_spec_memory_limit_bytes`, but `kube_pod_container_resource_limits`)
- Fix grouping conditions for `container_network_*` and `container_fs_*` metrics to not rely on container attribute

## [2.3.0-alpha.7] - 2023-04-12
- Added automatic extraction of Kubernetes labels and annotations from events.

## [2.3.0-alpha.6] - 2023-04-06

### Added
- Added automatic extraction of Kubernetes labels and annotations from additional resources (Deployment, StatefulSet, ReplicaSet, DaemonSet, Job, CronJob, Node) and sent using resource attributes with metric

## [2.3.0-alpha.5] - 2023-04-06

### Changed
- Enabled honor_labels option to keep scraped data over server-side labels

### Fixed
- Fixed calculation of `k8s.pod.spec.memory.limit` on newer container runtime (no longer use `container_spec_memory_limit_bytes`, but `kube_pod_container_resource_limits`)

## [2.3.0-alpha.4] - 2023-03-29

### Added
- New StatefulSet with light weight SWO Agent optionaly deployed by default
- Added syslog attributes for log entry: `syslog.facility`, `syslog.version`, `syslog.procid`, `syslog.msgid`.
- Added resource level attributes: `host.hostname` contains name of the pod, `service.name` contains name of the container.

## [2.3.0-alpha.3] - 2023-03-24

### Changed

- Fixed k8s.job.condition resource attribute to handle Failed state

### Added

- New replicaset metrics `k8s.kube_replicaset_spec_replicas`, `k8s.kube_replicaset_status_ready_replicas`, `k8s.kube_replicaset_status_replicas`

## [2.3.0-alpha.2] - 2023-03-22

### Added

- A new option to deploy `prometheus` as part of the k8s collector chart installation, controlled by setting `prometheus.enabled: true` in `values.yaml`.
- Added automatic extraction of Kubernetes labels and annotations from resources (Pods, Namespaces) and sent using resource attributes with metric

## [2.3.0-alpha.1] - 2023-03-21

### Changed

- Fix grouping conditions for `container_network_*` and `container_fs_*` metrics to not rely on container attribute
- Added metrics k8s.cluster.version which extract version from kubernetes_build_info. Metric kubernetes_build_info is not published

## [2.2.0] - 2023-03-23

### Added

- Collect metrics about kube jobs.
- Attribute k8s.pod.name to events
- Added internal ip attribute for node [#168](https://github.com/solarwinds/swi-k8s-opentelemetry-collector/pull/168).
- Added metric k8s.kubernetes_build_info for calculation of sw.k8s.cluster.version
- InitContainers where Prometheus and OTEL endpoints are checked
- k8s.namespace.name moved from attributes to resource.attributes
- Filtering out [internal metrics generated by Prometheus scraper](https://prometheus.io/docs/concepts/jobs_instances/#automatically-generated-labels-and-time-series) (`scrape_duration_seconds`, `scrape_samples_post_metric_relabeling`, `scrape_samples_scraped`, `scrape_series_added`, `up`).
- introduced k8s.job.condition resource attribute for job which can be Pending, Complete or Failed
- introduced k8s.container.spec.cpu.limit metric for CPU quota
- Added possibility to deploy `PodMonitor` resources so that OTEL collector telemetry is scraped by Prometheus Operator (see [Prometheus Operator design](https://prometheus-operator.dev/docs/operator/design/))
- Added k8s.container.cpu.usage.seconds.rate metric
- Adding `container.id` and `container.runtime` attributes to `k8s.kube_pod_container_info` metric for unique container identification [#182](https://github.com/solarwinds/swi-k8s-opentelemetry-collector/pull/182).
- Added optional autoupdate support (set by `autoupdate.enabled` in `values.yaml`) [#196](https://github.com/solarwinds/swi-k8s-opentelemetry-collector/pull/196).

### Changed

- Fix grouping conditions for container*network*_ and container*fs*_ metrics to not relly on container attribute
- Added metrics k8s.cluster.version which extract version from kubernetes_build_info. Metric kubernetes_build_info is not published
- Filtering out datapoints for internal k8s containers (with name "POD", usually using image "pause")
- Upgraded OTEL collector image to [0.4.0](https://github.com/solarwinds/swi-k8s-opentelemetry-collector/releases/tag/0.4.0) which brings following changes
  - OTEL upgraded to 0.73.0
  - Updated build dependencies

## [2.2.0-beta.1] - 2023-03-16

### Added

- Adding `container.id` and `container.runtime` attributes to `k8s.kube_pod_container_info` metric for unique container identification [#182](https://github.com/solarwinds/swi-k8s-opentelemetry-collector/pull/182).
- Added optional autoupdate support (set by `autoupdate.enabled` in `values.yaml`) [#196](https://github.com/solarwinds/swi-k8s-opentelemetry-collector/pull/196).

### Changed

- Upgraded OTEL collector image to [0.4.0](https://github.com/solarwinds/swi-k8s-opentelemetry-collector/releases/tag/0.4.0) which brings following changes
  - OTEL upgraded to 0.73.0
  - Updated build dependencies

## [2.2.0-alpha.4] - 2023-03-14

### Added

- Added possibility to deploy `PodMonitor` resources so that OTEL collector telemetry is scraped by Prometheus Operator (see [Prometheus Operator design](https://prometheus-operator.dev/docs/operator/design/))
- Added k8s.container.cpu.usage.seconds.rate metric

### Changed

- k8s.job.condition, state name Pending changed to Active
- Filtering out datapoints for internal k8s containers (with name "POD", usually using image "pause")

## [2.2.0-alpha.3] - 2023-03-09

### Added

- k8s.namespace.name moved from attributes to resource.attributes
- Filtering out [internal metrics generated by Prometheus scraper](https://prometheus.io/docs/concepts/jobs_instances/#automatically-generated-labels-and-time-series) (`scrape_duration_seconds`, `scrape_samples_post_metric_relabeling`, `scrape_samples_scraped`, `scrape_series_added`, `up`).
- introduced k8s.job.condition resource attribute for job which can be Pending, Complete or Failed
- introduced k8s.container.spec.cpu.limit metric for CPU quota

## [2.2.0-alpha.2] - 2023-03-02

### Added

- InitContainers where Prometheus and OTEL endpoints are checked
- Added metric k8s.kubernetes_build_info for calculation of sw.k8s.cluster.version

## [2.2.0-alpha.1] - 2023-02-21

### Added

- Collect metrics about kube jobs.
- Attribute k8s.pod.name to events
- Added internal ip attribute for node [#168](https://github.com/solarwinds/swi-k8s-opentelemetry-collector/pull/168).

## [2.1.0] - 2023-02-16

### Added

- Added telemetry port to kubernetes "ports" [#129](https://github.com/solarwinds/swi-k8s-opentelemetry-collector/pull/129)
- Added `tolerations` config of Logs collection DaemonSet (with default to run on tainted nodes) [#141](https://github.com/solarwinds/swi-k8s-opentelemetry-collector/pull/141)
- if telemetry is enabled (true by default) OTEL collectors will contain prometheus annotations so that telemetry is discovered by Prometheus [#152](https://github.com/solarwinds/swi-k8s-opentelemetry-collector/pull/152).
- configuration of `file_storage` extension is now available in `values.yaml`. [#157](https://github.com/solarwinds/swi-k8s-opentelemetry-collector/pull/157)
  - default `timeout` is now set to `5s`
  - Log collector suffix clusterId into folder which it mounts for checkpoints (e.q.`/var/lib/swo/checkpoints/<clusterId>`). This avoid unpredictable errors in scenario when previous monitoring was not deleted. [#161](https://github.com/solarwinds/swi-k8s-opentelemetry-collector/pull/161)
- new events transform pipeline which sets **sw.namespace** attribute to **sw.events.inframon.k8s** [#155](https://github.com/solarwinds/swi-k8s-opentelemetry-collector/pull/155).
  [#145](https://github.com/solarwinds/swi-k8s-opentelemetry-collector/pull/145).
- Exposed some configuration of [filelogreciever](https://github.com/open-telemetry/opentelemetry-collector-contrib/tree/main/receiver/filelogreceiver) in `values.yaml` [#146](https://github.com/solarwinds/swi-k8s-opentelemetry-collector/pull/146).

### Changed

- Upgraded OTEL collector image to [0.3.0](https://github.com/solarwinds/swi-k8s-opentelemetry-collector/releases/tag/0.3.0) which brings following changes
  - OTEL upgraded to 0.69.0
  - Added `filestorage` so it can be in processors

### Fixed

- Properly annotate configmap checksums [#151](https://github.com/solarwinds/swi-k8s-opentelemetry-collector/pull/151)
- Template now use `https_proxy_url` from the right place [#151(https://github.com/solarwinds/swi-k8s-opentelemetry-collector/pull/151)
- Added optimizations to Log collector preventing Out of Memory situations [#137](https://github.com/solarwinds/swi-k8s-opentelemetry-collector/pull/137)
  - Added `filelog.storage` to persist checkpoints in persistent storage, not in memory.
  - Setting `max_concurrent_files` to 10 (from default 1024), this is main memory optimization, reducing amount of concurrent log scans
  - Increased default memory limit to `700Mi` (which should be enough for large logs)
  - Having by default `150Mi` difference between OTEL memory limit and Kubernetes memory limit, so that OTEL has enough buffer (this prevents OOMing)

## [2.1.0-beta.2] - 2023-02-15

### Changed

- Remove generated attribute k8s.deployment.name
- Log collector suffix clusterId into folder which it mounts for checkpoints (e.q.`/var/lib/swo/checkpoints/<clusterId>`). This avoid unpredictable errors in scenario when previous monitoring was not deleted. [#161](https://github.com/solarwinds/swi-k8s-opentelemetry-collector/pull/161)

## [2.1.0-beta.1] - 2023-02-09

### Added

- if telemetry is enabled (true by default) OTEL collectors will contain prometheus annotations so that telemetry is discovered by Prometheus [#152](https://github.com/solarwinds/swi-k8s-opentelemetry-collector/pull/152).
- configuration of `file_storage` extension is now available in `values.yaml`. [#157](https://github.com/solarwinds/swi-k8s-opentelemetry-collector/pull/157)
  - default `timeout` is now set to `5s`
- new events transform pipeline which sets **sw.namespace** attribute to **sw.events.inframon.k8s** [#155](https://github.com/solarwinds/swi-k8s-opentelemetry-collector/pull/155).

### Fixed

- Properly annotate configmap checksums [#151](https://github.com/solarwinds/swi-k8s-opentelemetry-collector/pull/151)
- Template now use `https_proxy_url` from the right place [#151(https://github.com/solarwinds/swi-k8s-opentelemetry-collector/pull/151)

## [2.1.0-alpha.3] - 2023-01-31

### Added

- Add attribute k8s.deployment.name to exported logs
  [#145](https://github.com/solarwinds/swi-k8s-opentelemetry-collector/pull/145).

## [2.1.0-alpha.2] - 2023-01-30

### Added

- Exposed some configuration of [filelogreciever](https://github.com/open-telemetry/opentelemetry-collector-contrib/tree/main/receiver/filelogreceiver) in `values.yaml` [#146](https://github.com/solarwinds/swi-k8s-opentelemetry-collector/pull/146).

### Changed

- Changed default value `start_at` property of [filelogreciever](https://github.com/open-telemetry/opentelemetry-collector-contrib/tree/main/receiver/filelogreceiver) to `end` [#146](https://github.com/solarwinds/swi-k8s-opentelemetry-collector/pull/146).

## [2.1.0-alpha.1] - 2023-01-25

### Added

- Added telemetry port to kubernetes "ports" [#129](https://github.com/solarwinds/swi-k8s-opentelemetry-collector/pull/129)
- Added `tolerations` config of Logs collection DaemonSet (with default to run on tainted nodes) [#141](https://github.com/solarwinds/swi-k8s-opentelemetry-collector/pull/141)

### Changed

- Upgraded OTEL collector image to [0.3.0](https://github.com/solarwinds/swi-k8s-opentelemetry-collector/releases/tag/0.3.0) which brings following changes
  - OTEL upgraded to 0.69.0
  - Added `filestorage` so it can be in processors

### Fixed

- Added optimizations to Log collector preventing Out of Memory situations [#137](https://github.com/solarwinds/swi-k8s-opentelemetry-collector/pull/137)
  - Added `filelog.storage` to persist checkpoints in persistent storage, not in memory.
  - Setting `max_concurrent_files` to 10 (from default 1024), this is main memory optimization, reducing amount of concurrent log scans
  - Increased default memory limit to `700Mi` (which should be enough for large logs)
  - Having by default `150Mi` difference between OTEL memory limit and Kubernetes memory limit, so that OTEL has enough buffer (this prevents OOMing)

## [2.0.2] - 2023-01-18

### Added

- Initial Helm release.
- Create Error reason as mapping from combination of Event Reason and Type fields [#115](https://github.com/solarwinds/swi-k8s-opentelemetry-collector/pull/115)
- Add support for HTTPS proxies [#117](https://github.com/solarwinds/swi-k8s-opentelemetry-collector/pull/117)<|MERGE_RESOLUTION|>--- conflicted
+++ resolved
@@ -7,15 +7,9 @@
 
 ## Unreleased
 
-<<<<<<< HEAD
-## [3.1.0-rc.1] - 2023-11-23
-
-### Changed
-
+### Changed
+- `sending_queue`.`queue_size` changed from `1000` to `200`, decreasing amount of memory it can take
 - Upgraded OTEL collector image to `0.8.10` (see [Release notes](https://github.com/solarwinds/swi-k8s-opentelemetry-collector/releases/tag/0.8.10))
-=======
-### Changed
-- `sending_queue`.`queue_size` changed from `1000` to `200`, decreasing amount of memory it can take
 
 ### Added
 - Added option to configure terminationGracePeriodSeconds defaulting to 10 minutes, so that it is guaranteed that collector process whole pipeline
@@ -26,7 +20,7 @@
 
 ### Fixed
 - ebpf monitoring: Added necessary init containers making sure that all components start in the right order
->>>>>>> 68d000c6
+
 
 ## [3.1.0-alpha.2] - 2023-11-16
 
