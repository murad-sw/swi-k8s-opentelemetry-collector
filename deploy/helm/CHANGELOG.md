--- conflicted
+++ resolved
@@ -7,17 +7,15 @@
 
 ## Unreleased
 
-<<<<<<< HEAD
 ## [3.2.0-alpha.4] - 2023-11-30
 
 ### Fixed
 - Removing sha256 from image pulls as it does not allow multi arch images
-=======
+
 ## [3.1.1] - 2023-11-30
 
 ### Fixed
 - Fixed autoupdate job to use right image
->>>>>>> e17b1dd5
 
 ## [3.2.0-alpha.3] - 2023-11-29
 
