--- conflicted
+++ resolved
@@ -7,12 +7,11 @@
 
 ## Unreleased
 
-<<<<<<< HEAD
 ## [3.1.1] - 2023-11-30
 
 ### Fixed
 - Fixed autoupdate job to use right image
-=======
+
 ## [3.2.0-alpha.3] - 2023-11-29
 
 - Added option to enable opencost metrics
@@ -28,7 +27,6 @@
 - Added ARM64 support
   - Upgraded OTEL collector image to `0.8.12` (see [Release notes](https://github.com/solarwinds/swi-k8s-opentelemetry-collector/releases/tag/0.8.12))
 
->>>>>>> 4920bc53
 
 ## [3.1.0] - 2023-11-27
 
