# Changelog

All notable changes to Helm charts will be documented in this file.

The format is based on [Keep a Changelog](https://keepachangelog.com/en/1.0.0/),
and this project adheres to [Semantic Versioning](https://semver.org/spec/v2.0.0.html).

## Unreleased

<<<<<<< HEAD
### Added

- Automatic discovery and scraping of prometheus endpoints on pods. Driven by `otel.metrics.autodiscovery.prometheusEndpoints.enabled` option in `values.yaml`, by default enabled (Fargate not yet supported). 
- Upgraded OTEL collector image to `0.8.9` (see [Release notes](https://github.com/solarwinds/swi-k8s-opentelemetry-collector/releases/tag/0.8.9))
=======
## [3.0.0] - 2023-11-10

### Changed

- Prometheus is no longer needed for kubernetes monitoring, therefore it is no longer deployed. By default, k8s collector does not scrape anything from Prometheus.
  - If there was a Prometheus deployed by the previous version (using setting `prometheus.enabled``), it will be automatically removed.
  - Setting `otel.metrics.prometheus.url` is still available, but is valid only in combination with `otel.metrics.extra_scrape_metrics`.
  - If `otel.metrics.prometheus.url` is empty, `otel.metrics.prometheus_check`` is ignored to not fail on missing Prometheus.
  - Note that `otel.metrics.extra_scrape_metrics` is deprecated option and will be removed in future versions.
- Decreased the default batch size for metrics, logs and events sent to OTEL endpoint to 512 to avoid too big messages
- Upgraded OTEL collector image to `0.8.8` (see [Release notes](https://github.com/solarwinds/swi-k8s-opentelemetry-collector/releases/tag/0.8.8))

### Added

- Added network monitoring for Linux nodes which is based on eBPF, so it does not require service mesh to be deployed.
  - It is disabled by default, to enable it set `ebpfNetworkMonitoring.enabled: true` in `values.yaml`
  - It is based on [opentelemetry-ebpf](https://github.com/open-telemetry/opentelemetry-ebpf)
  - See [exported_metrics.md](../../doc/exported_metrics.md) for list of metrics
>>>>>>> fc9cab7a

## [3.0.0-alpha.6] - 2023-11-07

- correctly filtering out `ebpf_net` metrics by default (which is internal eBPF telemetry)

## [3.0.0-alpha.5] - 2023-11-06

### Fixed

- Fixes metrics collector, when `otel.metrics.extra_scrape_metrics` and `prometheus.enabled` are set
- node-collector no longer mounts `hostPort`. This was solved by separating kernel-collector into separate daemonset

## [3.0.0-alpha.4] - 2023-11-03

### Changed

- Decreased the default batch size for metrics, logs and events sent to OTEL endpoint to 512 to avoid too big messages

## [3.0.0-alpha.3] - 2023-11-03

### Fixed

- If `otel.metrics.prometheus.url` is empty, it ignores `otel.metrics.prometheus_check` to not fail on missing Prometheus

## [3.0.0-alpha.2] - 2023-11-03

### Fixed

- Fixing installation/upgrade on Helm 3.9.0 and bellow

## [3.0.0-alpha.1] - 2023-11-02

### Changed

- Upgraded OTEL collector image to `0.8.8` (see [Release notes](https://github.com/solarwinds/swi-k8s-opentelemetry-collector/releases/tag/0.8.8))
- Prometheus is no longer needed for kubernetes monitoring, therefore is no longer deployed. By default metrics collector does not scrape anything from Prometheus.
  - `otel.metrics.prometheus.url` option is still available, but is used only if `otel.metrics.extra_scrape_metrics` is used.
  - Note that `otel.metrics.extra_scrape_metrics` is deprecated option and will be removed in future versions.

### Added

- Added network monitoring for Linux nodes which is based on eBPF, so does not require service mesh to be deployed.
  - it is disabled by default, to enable it set `ebpfNetworkMonitoring.enabled: true` in `values.yaml`
  - it is based on [opentelemetry-ebpf](https://github.com/open-telemetry/opentelemetry-ebpf)
  - see [exported_metrics.md](../../doc/exported_metrics.md) for list of metrics

## [2.8.0] - 2023-10-30

### Added

- Added monitoring of logs for Windows nodes
- Added services metrics (Scrape `kube_service_*` and `kube_endpoint_*` metrics)

### Changed

- Changing log message attributes to respect OTEL log format
- Upgraded OTEL collector image to `0.8.6` (see [Release notes](https://github.com/solarwinds/swi-k8s-opentelemetry-collector/releases/tag/0.8.6))
- Updated labels so that resources can be identified more easily
  - `app.kubernetes.io/name` changed to container application name (e.q. `swo-k8s-collector` for SWO k8s collector, `swo-agent` for SWO agent)
  - `app.kubernetes.io/part-of` always set to `swo-k8s-collector`
- Update logs daemon requests/limits
- Removed attributes `net.host.name`, `net.host.port`, `http.scheme`, `prometheus`, `prometheus_replica` and `endpoint` from exported metrics

### Fixed

- Fixed nodeselector for `kube-state-metrics` so that it is deployed on linux nodes only
- Detection of Node name for Fargate Nodes's metrics
- Adding autofix from corrupted storage

## [2.8.0-alpha.8] - 2023-10-25

* Removed memory request and ballast for logs daemonset

## [2.8.0-alpha.7] - 2023-10-24

* Updated image to `0.8.6` (see [Release notes](https://github.com/solarwinds/swi-k8s-opentelemetry-collector/releases/tag/0.8.6))
* Scraping labels/annotations from Services
* Removed useless metrics `kube_service_annotations`, `kube_service_labels`, `kube_endpoint_annotations`, `kube_endpoint_labels`

## [2.8.0-alpha.6] - 2023-10-11

* Updated labels so that resources can be identified more easily
  * `app.kubernetes.io/name` changed to container application name (e.q. `swo-k8s-collector` for SWO k8s collector, `swo-agent` for SWO agent)
  * `app.kubernetes.io/part-of` always set to `swo-k8s-collector`

## [2.8.0-alpha.5] - 2023-10-11

### Fixed

- Adding autofix from corrupted storage

## [2.8.0-alpha.4] - 2023-10-09

### Fixed

- Detection of Node name for Fargate Nodes's metrics

### Added

- Scrape kube_service_* and kube_endpoint_* metrics

### Removed

- Removed attributes `net.host.name`, `net.host.port`, `http.scheme`, `prometheus`, `prometheus_replica` and `endpoint` from exported metrics

### Changed

- Updated docker image to 0.8.5 (see [Release notes](https://github.com/solarwinds/swi-k8s-opentelemetry-collector/releases/tag/0.8.5))

## [2.8.0-alpha.3] - 2023-10-06

### Changed

- Changing log message attributes to respect OTEL log format

### Fixed

- Fixing nodeselector for kube-state-metrics so that it is deployed on linux nodes only

## [2.8.0-alpha.2] - 2023-10-04

### Added

- Add monitoring windows node logs

## [2.8.0-alpha.1] - 2023-09-11

### Added

- Added windows container for logs monitoring

## [2.7.0] - 2023-09-04

### Added

- Added new Helm settings `aws_fargate.enabled` and `aws_fargate.logs.*` that allow the k8s collector Helm chart to setup AWS EKS Fargate logging ConfigMap
  - Setting `prometheus.forceNamespace` can be used to force deployment of the bundled Prometheus to a specific non-Fargate namespace

### Changed

- Upgraded OTEL collector image to [0.8.2](https://github.com/solarwinds/swi-k8s-opentelemetry-collector/releases/tag/0.8.2) which brings following changes
  - Bump library/golang from 1.20.7-bullseye to 1.21.0-bullseye and update some 3rd party dependencies
  - OTEL upgraded to v0.81.0
  - Updating `k8sattributes` to instrument attribute indicating that object exists
- Metrics no longer send `k8s.node.name` resource attribute if node does not exists in Kubernetes (for example in case of Fargate nodes)
- Adjusted Events collection to not produce resource attributes for entities that do not exists in Kubernetes
- DaemonSet for Log collection now restricts where it runs:
  - Fargate nodes are excluded
  - Only linux nodes with amd64 architecture are included

### Fixed
- Fixed Journal log collection on EKS (and other environment where journal logs are stored in `/var/log/journal`)

## [2.7.0-alpha.8] - 2023-08-31

### Changed
- Upgraded OTEL collector image to [0.8.2](https://github.com/solarwinds/swi-k8s-opentelemetry-collector/releases/tag/0.8.2) which brings following changes
  - Bump library/golang from 1.20.7-bullseye to 1.21.0-bullseye and update some 3rd party dependencies

## [2.7.0-alpha.7] - 2023-08-30

### Fixed
- Usage metrics for nodes

## [2.7.0-alpha.6] - 2023-08-28

### Changed
- Metrics will no longer send `k8s.node.name` resource attribute if node does not exists in Kubernetes (for example in case of Fargate nodes)

## [2.7.0-alpha.5] - 2023-08-22

### Changed
- Adjusted bundled prometheus to not run on Fargate nodes by default
- Allowed use of `prometheus.forceNamespace` option of bundled prometheus, to force namespace where prometheus is deployed

## [2.7.0-alpha.4] - 2023-08-17

### Changed
- Adjusted Log group name used for Fargate logs
- Adjusted Events collection to not produce resource attributes for entities that do not exists in Kubernetes
- Upgraded OTEL collector image to [0.8.1](https://github.com/solarwinds/swi-k8s-opentelemetry-collector/releases/tag/0.8.1) which brings following changes
  - Bump library/golang from 1.20.6-bullseye to 1.20.7-bullseye and update some 3rd party dependencies
  - Updating `k8sattributes` to instrument attribute indicating that object exists

## [2.7.0-alpha.3] - 2023-08-17

### Added
- There are new Helm settings `aws_fargate.enabled` and `aws_fargate.logs.enabled` that allow the k8s collector Helm chart to setup AWS EKS Fargate logging ConfigMap

### Changed
- Log collection DaemonSet now restrict where it runs:
  - Fargate nodes are excluded
  - Only linux nodes with amd64 architecture are included

### Fixed
- Fixed Journal log collection on EKS (and other environment where journal logs are stored in `/var/log/journal`)

## [2.7.0-alpha.2] - 2023-07-18

### Changed
- Upgraded OTEL collector image to [0.8.0](https://github.com/solarwinds/swi-k8s-opentelemetry-collector/releases/tag/0.8.0) which brings following changes
  - OTEL upgraded to v0.81.0

## [2.6.0] - 2023-07-17

### Changed
- `k8s.pod.spec.cpu.limit` is calculated from kube-state-metrics (Kubernetes describe) and not from container runtime metrics. This should make the metric more reliable.
- We don't modify original prometheus metrics anymore. 

### Fixed
- Fixed filter on kube_namespace_status_phase, only values with 1 are sent

## [2.6.0-alpha.2] - 2023-07-11

### Fixed
- Fixed filter on kube_namespace_status_phase, only values with 1 are sent

## [2.6.0-alpha.1] - 2023-06-08

### Changed
- We don't modify original prometheus metrics anymore. 

## [2.5.0] - 2023-06-12

### Added
- Added PV and PVC metrics
  - Updating docker image to `0.7.0` (which is capable of instrumenting PV and PVC with labels/annotations)

### Changed
- Updating docker images `solarwinds/swo-agent`, `busybox`, `fullstorydev/grpcurl` and `alpine/k8s` to latest available versions

### Fixed
- Fixed CPU/Memory usage Pod metrics on latest cAdvisor/containerd (not relying on Pod level datapoints, but doing SUM of container datapoints)
- Fixed node level network metrics for environments where pod level network metrics are not available (for example Docker runtime)

## [2.5.0-alpha.6] - 2023-06-08

### Changed
- Updating docker images `solarwinds/swo-agent`, `busybox`, `fullstorydev/grpcurl` and `alpine/k8s` to latest available versions

## [2.5.0-alpha.5] - 2023-06-07
### Fixed
- Fixed node level network metrics for environments where pod level network metrics are not available (for example Docker runtime)

## [2.5.0-alpha.4] - 2023-06-05
### Fixed
- Fixed CPU/Memory usage Pod metrics on latest cAdvisor/containerd (not relying on Pod level datapoints, but doing SUM of container datapoints)

## [2.5.0-alpha.3] - 2023-06-02
### Added
- Added `k8s.kube_pod_spec_volumes_persistentvolumeclaims_info` metric to connect Pod and PVC

## [2.5.0-alpha.2] - 2023-05-31

### Changed
- `access_mode` is now published as resource attribute
- `kubelet_*` metrics are published to SWO with prefix `k8s` (to be consistent with other kubernetes related metrics)

## [2.5.0-alpha.1] - 2023-05-25
### Added
- Added PV and PVC metrics

### Changed
- Updating docker image to `0.7.0` (which is capable of instrumenting PV and PVC with labels/annotations)

## [2.4.1] - 2023-05-25

### Changed
- Updating docker image to `0.6.0` (which includes some security fixes and add forwardconnector OTEL component)

### Fixed
- Fixed filter on kube-state-metrics so that only specific metrics are sent 

## [2.4.0] - 2023-05-16

### Added
- Added new container metrics `k8s.container.fs.iops`, `k8s.container.fs.throughput`, `k8s.container.network.bytes_received` and `k8s.container.network.bytes_transmitted`
- Added scraping of `kube_pod_init_container_*` metrics
- Merics `k8s.container.spec.cpu.limit`, `k8s.container.spec.cpu.requests`, `k8s.container.spec.memory.requests`, `k8s.container.spec.memory.limit` and `k8s.container.status` now include datapoints for both init and non-init containers
- `kube-state-metrics` is now bundled with the Helm chart so that its metrics are predictable
- FIPS compliance

### Changed
- Upgraded OTEL collector image to [0.5.2](https://github.com/solarwinds/swi-k8s-opentelemetry-collector/releases/tag/0.5.2) which brings following changes
  - FIPS support
  - Updated build dependencies (security fixes)

### Removed
- Removed metrics `k8s.cluster.memory.utilization` and `k8s.cluster.cpu.utilization` - they are replaced by composite metrics calculated by the SWO platform

### Fixed
- Fixed Autoupdate
  - Adjusted permissions to be able to update ClusterRoles for future increments
  - The update is now atomic, so in case it fails, it will rollback (it will not leave Helm release in Failed state)
- Metric `k8s.kube_pod_status_phase` should not send values with 0 anymore

## [2.4.0-alpha.6] - 2023-05-04

### Fixed
- `k8s.kube_pod_status_phase` should not send values with 0 anymore

## [2.4.0-alpha.5] - 2023-05-02

### Added
- FIPS compliance

### Fixed
- Updated docker image to [0.5.1](https://github.com/solarwinds/swi-k8s-opentelemetry-collector/releases/tag/0.5.1) which contains security fixes
- Fixed Autoupdate
  - Adjusted permissions to be able to update clusterroles for future increments
  - The update is now atomic, so in case it fails it will rollback (it will not leave Helm release in Failed state).

## [2.4.0-alpha.4] - 2023-04-25

### Changed
- Updated metrics `k8s.container.fs.iops`, `k8s.container.fs.throughput` to be correctly bind by swo processing pipeline


## [2.4.0-alpha.3] - 2023-04-25

### Changed
- Updated metrics `k8s.container.fs.iops`, `k8s.container.fs.throughput` to be correctly bind by swo processing pipeline


## [2.4.0-alpha.2] - 2023-04-24

### Added
- kube-state-metrics is now bundled with the Helm chart so that its metrics are predictable

### Changed
- `k8s.cluster.memory.utilization` and `k8s.cluster.cpu.utilization` are no longer calculated. They are replaced by composite metric calculated by the platform
- `k8s.container.spec.cpu.limit`, `k8s.container.spec.cpu.requests`, `k8s.container.spec.memory.requests`, `k8s.container.spec.memory.limit` and `k8s.container.status` now includes datapoints for both init and non-init containers

## [2.4.0-alpha.1] - 2023-04-19

### Added
- Added new container metrics `k8s.container.fs.iops`, `k8s.container.fs.throughput`, `k8s.container.network.bytes_received`, `k8s.container.network.bytes_transmitted`
- Added scraping of `kube_pod_init_container_*` metrics

## [2.3.0] - 2023-04-13

### Added
- Added automatic extraction of Kubernetes labels and annotations from resources (Pods, Namespaces, Deployment, StatefulSet, ReplicaSet, DaemonSet, Job, CronJob, Node) and sent using resource attributes with metrics end events.
- A new option to deploy `prometheus` as part of the k8s collector chart installation, controlled by setting `prometheus.enabled: true` in `values.yaml`.
- New StatefulSet with light weight SWO Agent optionally deployed by default
- Added syslog attributes for log entry so that logs are properly displayed by LogViewer (`syslog.facility`, `syslog.version`, `syslog.procid`, `syslog.msgid`)
  - Added resource level attributes: `host.hostname` contains name of the pod (represented as System in LogViewer), `service.name` contains name of the container (represented as Program in LogViewer).
- New metrics are scraped from Prometheus: `k8s.kube_replicaset_spec_replicas`, `k8s.kube_replicaset_status_ready_replicas`, `k8s.kube_replicaset_status_replicas`
- Added metrics `k8s.cluster.version` which extract version from `kubernetes_build_info`. Metric `kubernetes_build_info` is no longer published

### Fixed
- Enabled `honor_labels` option to keep scraped labels unchanged
- Fixed `k8s.job.condition` resource attribute to handle Failed state
- Fixed calculation of `k8s.pod.spec.memory.limit` on newer container runtime (no longer use `container_spec_memory_limit_bytes`, but `kube_pod_container_resource_limits`)
- Fix grouping conditions for `container_network_*` and `container_fs_*` metrics to not rely on container attribute

## [2.3.0-alpha.7] - 2023-04-12
- Added automatic extraction of Kubernetes labels and annotations from events.

## [2.3.0-alpha.6] - 2023-04-06

### Added
- Added automatic extraction of Kubernetes labels and annotations from additional resources (Deployment, StatefulSet, ReplicaSet, DaemonSet, Job, CronJob, Node) and sent using resource attributes with metric

## [2.3.0-alpha.5] - 2023-04-06

### Changed
- Enabled honor_labels option to keep scraped data over server-side labels

### Fixed
- Fixed calculation of `k8s.pod.spec.memory.limit` on newer container runtime (no longer use `container_spec_memory_limit_bytes`, but `kube_pod_container_resource_limits`)

## [2.3.0-alpha.4] - 2023-03-29

### Added
- New StatefulSet with light weight SWO Agent optionaly deployed by default
- Added syslog attributes for log entry: `syslog.facility`, `syslog.version`, `syslog.procid`, `syslog.msgid`.
- Added resource level attributes: `host.hostname` contains name of the pod, `service.name` contains name of the container.

## [2.3.0-alpha.3] - 2023-03-24

### Changed

- Fixed k8s.job.condition resource attribute to handle Failed state

### Added

- New replicaset metrics `k8s.kube_replicaset_spec_replicas`, `k8s.kube_replicaset_status_ready_replicas`, `k8s.kube_replicaset_status_replicas`

## [2.3.0-alpha.2] - 2023-03-22

### Added

- A new option to deploy `prometheus` as part of the k8s collector chart installation, controlled by setting `prometheus.enabled: true` in `values.yaml`.
- Added automatic extraction of Kubernetes labels and annotations from resources (Pods, Namespaces) and sent using resource attributes with metric

## [2.3.0-alpha.1] - 2023-03-21

### Changed

- Fix grouping conditions for `container_network_*` and `container_fs_*` metrics to not rely on container attribute
- Added metrics k8s.cluster.version which extract version from kubernetes_build_info. Metric kubernetes_build_info is not published

## [2.2.0] - 2023-03-23

### Added

- Collect metrics about kube jobs.
- Attribute k8s.pod.name to events
- Added internal ip attribute for node [#168](https://github.com/solarwinds/swi-k8s-opentelemetry-collector/pull/168).
- Added metric k8s.kubernetes_build_info for calculation of sw.k8s.cluster.version
- InitContainers where Prometheus and OTEL endpoints are checked
- k8s.namespace.name moved from attributes to resource.attributes
- Filtering out [internal metrics generated by Prometheus scraper](https://prometheus.io/docs/concepts/jobs_instances/#automatically-generated-labels-and-time-series) (`scrape_duration_seconds`, `scrape_samples_post_metric_relabeling`, `scrape_samples_scraped`, `scrape_series_added`, `up`).
- introduced k8s.job.condition resource attribute for job which can be Pending, Complete or Failed
- introduced k8s.container.spec.cpu.limit metric for CPU quota
- Added possibility to deploy `PodMonitor` resources so that OTEL collector telemetry is scraped by Prometheus Operator (see [Prometheus Operator design](https://prometheus-operator.dev/docs/operator/design/))
- Added k8s.container.cpu.usage.seconds.rate metric
- Adding `container.id` and `container.runtime` attributes to `k8s.kube_pod_container_info` metric for unique container identification [#182](https://github.com/solarwinds/swi-k8s-opentelemetry-collector/pull/182).
- Added optional autoupdate support (set by `autoupdate.enabled` in `values.yaml`) [#196](https://github.com/solarwinds/swi-k8s-opentelemetry-collector/pull/196).

### Changed

- Fix grouping conditions for container*network*_ and container*fs*_ metrics to not relly on container attribute
- Added metrics k8s.cluster.version which extract version from kubernetes_build_info. Metric kubernetes_build_info is not published
- Filtering out datapoints for internal k8s containers (with name "POD", usually using image "pause")
- Upgraded OTEL collector image to [0.4.0](https://github.com/solarwinds/swi-k8s-opentelemetry-collector/releases/tag/0.4.0) which brings following changes
  - OTEL upgraded to 0.73.0
  - Updated build dependencies

## [2.2.0-beta.1] - 2023-03-16

### Added

- Adding `container.id` and `container.runtime` attributes to `k8s.kube_pod_container_info` metric for unique container identification [#182](https://github.com/solarwinds/swi-k8s-opentelemetry-collector/pull/182).
- Added optional autoupdate support (set by `autoupdate.enabled` in `values.yaml`) [#196](https://github.com/solarwinds/swi-k8s-opentelemetry-collector/pull/196).

### Changed

- Upgraded OTEL collector image to [0.4.0](https://github.com/solarwinds/swi-k8s-opentelemetry-collector/releases/tag/0.4.0) which brings following changes
  - OTEL upgraded to 0.73.0
  - Updated build dependencies

## [2.2.0-alpha.4] - 2023-03-14

### Added

- Added possibility to deploy `PodMonitor` resources so that OTEL collector telemetry is scraped by Prometheus Operator (see [Prometheus Operator design](https://prometheus-operator.dev/docs/operator/design/))
- Added k8s.container.cpu.usage.seconds.rate metric

### Changed

- k8s.job.condition, state name Pending changed to Active
- Filtering out datapoints for internal k8s containers (with name "POD", usually using image "pause")

## [2.2.0-alpha.3] - 2023-03-09

### Added

- k8s.namespace.name moved from attributes to resource.attributes
- Filtering out [internal metrics generated by Prometheus scraper](https://prometheus.io/docs/concepts/jobs_instances/#automatically-generated-labels-and-time-series) (`scrape_duration_seconds`, `scrape_samples_post_metric_relabeling`, `scrape_samples_scraped`, `scrape_series_added`, `up`).
- introduced k8s.job.condition resource attribute for job which can be Pending, Complete or Failed
- introduced k8s.container.spec.cpu.limit metric for CPU quota

## [2.2.0-alpha.2] - 2023-03-02

### Added

- InitContainers where Prometheus and OTEL endpoints are checked
- Added metric k8s.kubernetes_build_info for calculation of sw.k8s.cluster.version

## [2.2.0-alpha.1] - 2023-02-21

### Added

- Collect metrics about kube jobs.
- Attribute k8s.pod.name to events
- Added internal ip attribute for node [#168](https://github.com/solarwinds/swi-k8s-opentelemetry-collector/pull/168).

## [2.1.0] - 2023-02-16

### Added

- Added telemetry port to kubernetes "ports" [#129](https://github.com/solarwinds/swi-k8s-opentelemetry-collector/pull/129)
- Added `tolerations` config of Logs collection DaemonSet (with default to run on tainted nodes) [#141](https://github.com/solarwinds/swi-k8s-opentelemetry-collector/pull/141)
- if telemetry is enabled (true by default) OTEL collectors will contain prometheus annotations so that telemetry is discovered by Prometheus [#152](https://github.com/solarwinds/swi-k8s-opentelemetry-collector/pull/152).
- configuration of `file_storage` extension is now available in `values.yaml`. [#157](https://github.com/solarwinds/swi-k8s-opentelemetry-collector/pull/157)
  - default `timeout` is now set to `5s`
  - Log collector suffix clusterId into folder which it mounts for checkpoints (e.q.`/var/lib/swo/checkpoints/<clusterId>`). This avoid unpredictable errors in scenario when previous monitoring was not deleted. [#161](https://github.com/solarwinds/swi-k8s-opentelemetry-collector/pull/161)
- new events transform pipeline which sets **sw.namespace** attribute to **sw.events.inframon.k8s** [#155](https://github.com/solarwinds/swi-k8s-opentelemetry-collector/pull/155).
  [#145](https://github.com/solarwinds/swi-k8s-opentelemetry-collector/pull/145).
- Exposed some configuration of [filelogreciever](https://github.com/open-telemetry/opentelemetry-collector-contrib/tree/main/receiver/filelogreceiver) in `values.yaml` [#146](https://github.com/solarwinds/swi-k8s-opentelemetry-collector/pull/146).

### Changed

- Upgraded OTEL collector image to [0.3.0](https://github.com/solarwinds/swi-k8s-opentelemetry-collector/releases/tag/0.3.0) which brings following changes
  - OTEL upgraded to 0.69.0
  - Added `filestorage` so it can be in processors

### Fixed

- Properly annotate configmap checksums [#151](https://github.com/solarwinds/swi-k8s-opentelemetry-collector/pull/151)
- Template now use `https_proxy_url` from the right place [#151(https://github.com/solarwinds/swi-k8s-opentelemetry-collector/pull/151)
- Added optimizations to Log collector preventing Out of Memory situations [#137](https://github.com/solarwinds/swi-k8s-opentelemetry-collector/pull/137)
  - Added `filelog.storage` to persist checkpoints in persistent storage, not in memory.
  - Setting `max_concurrent_files` to 10 (from default 1024), this is main memory optimization, reducing amount of concurrent log scans
  - Increased default memory limit to `700Mi` (which should be enough for large logs)
  - Having by default `150Mi` difference between OTEL memory limit and Kubernetes memory limit, so that OTEL has enough buffer (this prevents OOMing)

## [2.1.0-beta.2] - 2023-02-15

### Changed

- Remove generated attribute k8s.deployment.name
- Log collector suffix clusterId into folder which it mounts for checkpoints (e.q.`/var/lib/swo/checkpoints/<clusterId>`). This avoid unpredictable errors in scenario when previous monitoring was not deleted. [#161](https://github.com/solarwinds/swi-k8s-opentelemetry-collector/pull/161)

## [2.1.0-beta.1] - 2023-02-09

### Added

- if telemetry is enabled (true by default) OTEL collectors will contain prometheus annotations so that telemetry is discovered by Prometheus [#152](https://github.com/solarwinds/swi-k8s-opentelemetry-collector/pull/152).
- configuration of `file_storage` extension is now available in `values.yaml`. [#157](https://github.com/solarwinds/swi-k8s-opentelemetry-collector/pull/157)
  - default `timeout` is now set to `5s`
- new events transform pipeline which sets **sw.namespace** attribute to **sw.events.inframon.k8s** [#155](https://github.com/solarwinds/swi-k8s-opentelemetry-collector/pull/155).

### Fixed

- Properly annotate configmap checksums [#151](https://github.com/solarwinds/swi-k8s-opentelemetry-collector/pull/151)
- Template now use `https_proxy_url` from the right place [#151(https://github.com/solarwinds/swi-k8s-opentelemetry-collector/pull/151)

## [2.1.0-alpha.3] - 2023-01-31

### Added

- Add attribute k8s.deployment.name to exported logs
  [#145](https://github.com/solarwinds/swi-k8s-opentelemetry-collector/pull/145).

## [2.1.0-alpha.2] - 2023-01-30

### Added

- Exposed some configuration of [filelogreciever](https://github.com/open-telemetry/opentelemetry-collector-contrib/tree/main/receiver/filelogreceiver) in `values.yaml` [#146](https://github.com/solarwinds/swi-k8s-opentelemetry-collector/pull/146).

### Changed

- Changed default value `start_at` property of [filelogreciever](https://github.com/open-telemetry/opentelemetry-collector-contrib/tree/main/receiver/filelogreceiver) to `end` [#146](https://github.com/solarwinds/swi-k8s-opentelemetry-collector/pull/146).

## [2.1.0-alpha.1] - 2023-01-25

### Added

- Added telemetry port to kubernetes "ports" [#129](https://github.com/solarwinds/swi-k8s-opentelemetry-collector/pull/129)
- Added `tolerations` config of Logs collection DaemonSet (with default to run on tainted nodes) [#141](https://github.com/solarwinds/swi-k8s-opentelemetry-collector/pull/141)

### Changed

- Upgraded OTEL collector image to [0.3.0](https://github.com/solarwinds/swi-k8s-opentelemetry-collector/releases/tag/0.3.0) which brings following changes
  - OTEL upgraded to 0.69.0
  - Added `filestorage` so it can be in processors

### Fixed

- Added optimizations to Log collector preventing Out of Memory situations [#137](https://github.com/solarwinds/swi-k8s-opentelemetry-collector/pull/137)
  - Added `filelog.storage` to persist checkpoints in persistent storage, not in memory.
  - Setting `max_concurrent_files` to 10 (from default 1024), this is main memory optimization, reducing amount of concurrent log scans
  - Increased default memory limit to `700Mi` (which should be enough for large logs)
  - Having by default `150Mi` difference between OTEL memory limit and Kubernetes memory limit, so that OTEL has enough buffer (this prevents OOMing)

## [2.0.2] - 2023-01-18

### Added

- Initial Helm release.
- Create Error reason as mapping from combination of Event Reason and Type fields [#115](https://github.com/solarwinds/swi-k8s-opentelemetry-collector/pull/115)
- Add support for HTTPS proxies [#117](https://github.com/solarwinds/swi-k8s-opentelemetry-collector/pull/117)<|MERGE_RESOLUTION|>--- conflicted
+++ resolved
@@ -7,12 +7,11 @@
 
 ## Unreleased
 
-<<<<<<< HEAD
 ### Added
 
 - Automatic discovery and scraping of prometheus endpoints on pods. Driven by `otel.metrics.autodiscovery.prometheusEndpoints.enabled` option in `values.yaml`, by default enabled (Fargate not yet supported). 
 - Upgraded OTEL collector image to `0.8.9` (see [Release notes](https://github.com/solarwinds/swi-k8s-opentelemetry-collector/releases/tag/0.8.9))
-=======
+
 ## [3.0.0] - 2023-11-10
 
 ### Changed
@@ -31,7 +30,6 @@
   - It is disabled by default, to enable it set `ebpfNetworkMonitoring.enabled: true` in `values.yaml`
   - It is based on [opentelemetry-ebpf](https://github.com/open-telemetry/opentelemetry-ebpf)
   - See [exported_metrics.md](../../doc/exported_metrics.md) for list of metrics
->>>>>>> fc9cab7a
 
 ## [3.0.0-alpha.6] - 2023-11-07
 
