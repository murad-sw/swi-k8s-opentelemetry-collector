--- conflicted
+++ resolved
@@ -7,19 +7,16 @@
 
 ## Unreleased
 
-<<<<<<< HEAD
+### Changed
+
+- Upgraded OTEL collector image to `0.8.8` (see [Release notes](https://github.com/solarwinds/swi-k8s-opentelemetry-collector/releases/tag/0.8.8))
+
 ### Added
 
 - Added network monitoring for Linux nodes which is based on eBPF, so does not require service mesh to be deployed.
   - it is disabled by default, to enable it set `ebpfNetworkMonitoring.enabled: true` in `values.yaml`
   - it is based on [opentelemetry-ebpf](https://github.com/open-telemetry/opentelemetry-ebpf)
   - see [exported_metrics.md](../../doc/exported_metrics.md) for list of metrics
-  - Updating docker image to `0.8.8`
-=======
-### Changed
-
-- Upgraded OTEL collector image to `0.8.8` (see [Release notes](https://github.com/solarwinds/swi-k8s-opentelemetry-collector/releases/tag/0.8.8))
->>>>>>> 9a29f950
 
 ## [2.8.0] - 2023-10-30
 
