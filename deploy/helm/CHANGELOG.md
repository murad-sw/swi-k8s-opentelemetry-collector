--- conflicted
+++ resolved
@@ -7,17 +7,17 @@
 
 ## Unreleased
 
+## [3.0.0-alpha.4] - 2023-11-03
+
+### Changed
+
+- Decreased the default batch size for metrics, logs and events sent to OTEL endpoint to 512 to avoid too big messages
+
 ## [3.0.0-alpha.3] - 2023-11-03
 
-<<<<<<< HEAD
-### Changed
-
-- Decreased the default batch size for metrics, logs and events sent to OTEL endpoint to 512 to avoid too big messages
-=======
 ### Fixed
 
 - If `otel.metrics.prometheus.url` is empty, it ignores `otel.metrics.prometheus_check` to not fail on missing Prometheus
->>>>>>> a356fbd4
 
 ## [3.0.0-alpha.2] - 2023-11-03
 
