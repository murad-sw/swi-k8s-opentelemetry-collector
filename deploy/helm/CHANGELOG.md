--- conflicted
+++ resolved
@@ -7,7 +7,6 @@
 
 ## Unreleased
 
-<<<<<<< HEAD
 ## [4.0.0-alpha.3] - 2024-06-25
 
 ## Added
@@ -15,7 +14,7 @@
 - Watching all supported resources and sending their full manifests to SWO.
   - Disabled by default, can be enabled by setting `otel.manifests.enabled` to true.
   - Runs in event collector, so require `otel.events.enabled` set to true.
-=======
+
 ## [3.4.0] - 2024-06-28
 
 ### Changed
@@ -40,7 +39,6 @@
   - Bumped 3rd party dependencies and Docker images.
   - Upgraded OTEL Collector to v0.103.0.
 - Upgraded SWO Agent image to `v2.8.85`
->>>>>>> 54a0ebd5
 
 ## [4.0.0-alpha.2] - 2024-05-30
 
