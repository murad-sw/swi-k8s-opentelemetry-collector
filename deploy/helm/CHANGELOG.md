# Changelog

All notable changes to Helm charts will be documented in this file.

The format is based on [Keep a Changelog](https://keepachangelog.com/en/1.0.0/),
and this project adheres to [Semantic Versioning](https://semver.org/spec/v2.0.0.html).

## Unreleased

<<<<<<< HEAD
### Changed

* Updated labels so that resources can be identified more easily
  * `app.kubernetes.io/name` changed to container application name (e.q. `swo-k8s-collector` for SWO k8s collector, `swo-agent` for SWO agent)
  * `app.kubernetes.io/part-of` always set to `swo-k8s-collector`
=======
## [2.8.0-alpha.4] - 2023-10-09
>>>>>>> 22ccf7c4

### Fixed

- Detection of Node name for Fargate Nodes's metrics

### Added

- Scrape kube_service_* and kube_endpoint_* metrics

### Removed

- Removed attributes `net.host.name`, `net.host.port`, `http.scheme`, `prometheus`, `prometheus_replica` and `endpoint` from exported metrics

### Changed

- Updated docker image to 0.8.5 (see [Release notes](https://github.com/solarwinds/swi-k8s-opentelemetry-collector/releases/tag/0.8.5))

## [2.8.0-alpha.3] - 2023-10-06

### Changed

- Changing log message attributes to respect OTEL log format

### Fixed

- Fixing nodeselector for kube-state-metrics so that it is deployed on linux nodes only

## [2.8.0-alpha.2] - 2023-10-04

### Added

- Add monitoring windows node logs

## [2.8.0-alpha.1] - 2023-09-11

### Added

- Added windows container for logs monitoring

## [2.7.0] - 2023-09-04

### Added

- Added new Helm settings `aws_fargate.enabled` and `aws_fargate.logs.*` that allow the k8s collector Helm chart to setup AWS EKS Fargate logging ConfigMap
  - Setting `prometheus.forceNamespace` can be used to force deployment of the bundled Prometheus to a specific non-Fargate namespace

### Changed

- Upgraded OTEL collector image to [0.8.2](https://github.com/solarwinds/swi-k8s-opentelemetry-collector/releases/tag/0.8.2) which brings following changes
  - Bump library/golang from 1.20.7-bullseye to 1.21.0-bullseye and update some 3rd party dependencies
  - OTEL upgraded to v0.81.0
  - Updating `k8sattributes` to instrument attribute indicating that object exists
- Metrics no longer send `k8s.node.name` resource attribute if node does not exists in Kubernetes (for example in case of Fargate nodes)
- Adjusted Events collection to not produce resource attributes for entities that do not exists in Kubernetes
- DaemonSet for Log collection now restricts where it runs:
  - Fargate nodes are excluded
  - Only linux nodes with amd64 architecture are included

### Fixed
- Fixed Journal log collection on EKS (and other environment where journal logs are stored in `/var/log/journal`)

## [2.7.0-alpha.8] - 2023-08-31

### Changed
- Upgraded OTEL collector image to [0.8.2](https://github.com/solarwinds/swi-k8s-opentelemetry-collector/releases/tag/0.8.2) which brings following changes
  - Bump library/golang from 1.20.7-bullseye to 1.21.0-bullseye and update some 3rd party dependencies

## [2.7.0-alpha.7] - 2023-08-30

### Fixed
- Usage metrics for nodes

## [2.7.0-alpha.6] - 2023-08-28

### Changed
- Metrics will no longer send `k8s.node.name` resource attribute if node does not exists in Kubernetes (for example in case of Fargate nodes)

## [2.7.0-alpha.5] - 2023-08-22

### Changed
- Adjusted bundled prometheus to not run on Fargate nodes by default
- Allowed use of `prometheus.forceNamespace` option of bundled prometheus, to force namespace where prometheus is deployed

## [2.7.0-alpha.4] - 2023-08-17

### Changed
- Adjusted Log group name used for Fargate logs
- Adjusted Events collection to not produce resource attributes for entities that do not exists in Kubernetes
- Upgraded OTEL collector image to [0.8.1](https://github.com/solarwinds/swi-k8s-opentelemetry-collector/releases/tag/0.8.1) which brings following changes
  - Bump library/golang from 1.20.6-bullseye to 1.20.7-bullseye and update some 3rd party dependencies
  - Updating `k8sattributes` to instrument attribute indicating that object exists

## [2.7.0-alpha.3] - 2023-08-17

### Added
- There are new Helm settings `aws_fargate.enabled` and `aws_fargate.logs.enabled` that allow the k8s collector Helm chart to setup AWS EKS Fargate logging ConfigMap

### Changed
- Log collection DaemonSet now restrict where it runs:
  - Fargate nodes are excluded
  - Only linux nodes with amd64 architecture are included

### Fixed
- Fixed Journal log collection on EKS (and other environment where journal logs are stored in `/var/log/journal`)

## [2.7.0-alpha.2] - 2023-07-18

### Changed
- Upgraded OTEL collector image to [0.8.0](https://github.com/solarwinds/swi-k8s-opentelemetry-collector/releases/tag/0.8.0) which brings following changes
  - OTEL upgraded to v0.81.0

## [2.6.0] - 2023-07-17

### Changed
- `k8s.pod.spec.cpu.limit` is calculated from kube-state-metrics (Kubernetes describe) and not from container runtime metrics. This should make the metric more reliable.
- We don't modify original prometheus metrics anymore. 

### Fixed
- Fixed filter on kube_namespace_status_phase, only values with 1 are sent

## [2.6.0-alpha.2] - 2023-07-11

### Fixed
- Fixed filter on kube_namespace_status_phase, only values with 1 are sent

## [2.6.0-alpha.1] - 2023-06-08

### Changed
- We don't modify original prometheus metrics anymore. 

## [2.5.0] - 2023-06-12

### Added
- Added PV and PVC metrics
  - Updating docker image to `0.7.0` (which is capable of instrumenting PV and PVC with labels/annotations)

### Changed
- Updating docker images `solarwinds/swo-agent`, `busybox`, `fullstorydev/grpcurl` and `alpine/k8s` to latest available versions

### Fixed
- Fixed CPU/Memory usage Pod metrics on latest cAdvisor/containerd (not relying on Pod level datapoints, but doing SUM of container datapoints)
- Fixed node level network metrics for environments where pod level network metrics are not available (for example Docker runtime)

## [2.5.0-alpha.6] - 2023-06-08

### Changed
- Updating docker images `solarwinds/swo-agent`, `busybox`, `fullstorydev/grpcurl` and `alpine/k8s` to latest available versions

## [2.5.0-alpha.5] - 2023-06-07
### Fixed
- Fixed node level network metrics for environments where pod level network metrics are not available (for example Docker runtime)

## [2.5.0-alpha.4] - 2023-06-05
### Fixed
- Fixed CPU/Memory usage Pod metrics on latest cAdvisor/containerd (not relying on Pod level datapoints, but doing SUM of container datapoints)

## [2.5.0-alpha.3] - 2023-06-02
### Added
- Added `k8s.kube_pod_spec_volumes_persistentvolumeclaims_info` metric to connect Pod and PVC

## [2.5.0-alpha.2] - 2023-05-31

### Changed
- `access_mode` is now published as resource attribute
- `kubelet_*` metrics are published to SWO with prefix `k8s` (to be consistent with other kubernetes related metrics)

## [2.5.0-alpha.1] - 2023-05-25
### Added
- Added PV and PVC metrics

### Changed
- Updating docker image to `0.7.0` (which is capable of instrumenting PV and PVC with labels/annotations)

## [2.4.1] - 2023-05-25

### Changed
- Updating docker image to `0.6.0` (which includes some security fixes and add forwardconnector OTEL component)

### Fixed
- Fixed filter on kube-state-metrics so that only specific metrics are sent 

## [2.4.0] - 2023-05-16

### Added
- Added new container metrics `k8s.container.fs.iops`, `k8s.container.fs.throughput`, `k8s.container.network.bytes_received` and `k8s.container.network.bytes_transmitted`
- Added scraping of `kube_pod_init_container_*` metrics
- Merics `k8s.container.spec.cpu.limit`, `k8s.container.spec.cpu.requests`, `k8s.container.spec.memory.requests`, `k8s.container.spec.memory.limit` and `k8s.container.status` now include datapoints for both init and non-init containers
- `kube-state-metrics` is now bundled with the Helm chart so that its metrics are predictable
- FIPS compliance

### Changed
- Upgraded OTEL collector image to [0.5.2](https://github.com/solarwinds/swi-k8s-opentelemetry-collector/releases/tag/0.5.2) which brings following changes
  - FIPS support
  - Updated build dependencies (security fixes)

### Removed
- Removed metrics `k8s.cluster.memory.utilization` and `k8s.cluster.cpu.utilization` - they are replaced by composite metrics calculated by the SWO platform

### Fixed
- Fixed Autoupdate
  - Adjusted permissions to be able to update ClusterRoles for future increments
  - The update is now atomic, so in case it fails, it will rollback (it will not leave Helm release in Failed state)
- Metric `k8s.kube_pod_status_phase` should not send values with 0 anymore

## [2.4.0-alpha.6] - 2023-05-04

### Fixed
- `k8s.kube_pod_status_phase` should not send values with 0 anymore

## [2.4.0-alpha.5] - 2023-05-02

### Added
- FIPS compliance

### Fixed
- Updated docker image to [0.5.1](https://github.com/solarwinds/swi-k8s-opentelemetry-collector/releases/tag/0.5.1) which contains security fixes
- Fixed Autoupdate
  - Adjusted permissions to be able to update clusterroles for future increments
  - The update is now atomic, so in case it fails it will rollback (it will not leave Helm release in Failed state).

## [2.4.0-alpha.4] - 2023-04-25

### Changed
- Updated metrics `k8s.container.fs.iops`, `k8s.container.fs.throughput` to be correctly bind by swo processing pipeline


## [2.4.0-alpha.3] - 2023-04-25

### Changed
- Updated metrics `k8s.container.fs.iops`, `k8s.container.fs.throughput` to be correctly bind by swo processing pipeline


## [2.4.0-alpha.2] - 2023-04-24

### Added
- kube-state-metrics is now bundled with the Helm chart so that its metrics are predictable

### Changed
- `k8s.cluster.memory.utilization` and `k8s.cluster.cpu.utilization` are no longer calculated. They are replaced by composite metric calculated by the platform
- `k8s.container.spec.cpu.limit`, `k8s.container.spec.cpu.requests`, `k8s.container.spec.memory.requests`, `k8s.container.spec.memory.limit` and `k8s.container.status` now includes datapoints for both init and non-init containers

## [2.4.0-alpha.1] - 2023-04-19

### Added
- Added new container metrics `k8s.container.fs.iops`, `k8s.container.fs.throughput`, `k8s.container.network.bytes_received`, `k8s.container.network.bytes_transmitted`
- Added scraping of `kube_pod_init_container_*` metrics

## [2.3.0] - 2023-04-13

### Added
- Added automatic extraction of Kubernetes labels and annotations from resources (Pods, Namespaces, Deployment, StatefulSet, ReplicaSet, DaemonSet, Job, CronJob, Node) and sent using resource attributes with metrics end events.
- A new option to deploy `prometheus` as part of the k8s collector chart installation, controlled by setting `prometheus.enabled: true` in `values.yaml`.
- New StatefulSet with light weight SWO Agent optionally deployed by default
- Added syslog attributes for log entry so that logs are properly displayed by LogViewer (`syslog.facility`, `syslog.version`, `syslog.procid`, `syslog.msgid`)
  - Added resource level attributes: `host.hostname` contains name of the pod (represented as System in LogViewer), `service.name` contains name of the container (represented as Program in LogViewer).
- New metrics are scraped from Prometheus: `k8s.kube_replicaset_spec_replicas`, `k8s.kube_replicaset_status_ready_replicas`, `k8s.kube_replicaset_status_replicas`
- Added metrics `k8s.cluster.version` which extract version from `kubernetes_build_info`. Metric `kubernetes_build_info` is no longer published

### Fixed
- Enabled `honor_labels` option to keep scraped labels unchanged
- Fixed `k8s.job.condition` resource attribute to handle Failed state
- Fixed calculation of `k8s.pod.spec.memory.limit` on newer container runtime (no longer use `container_spec_memory_limit_bytes`, but `kube_pod_container_resource_limits`)
- Fix grouping conditions for `container_network_*` and `container_fs_*` metrics to not rely on container attribute

## [2.3.0-alpha.7] - 2023-04-12
- Added automatic extraction of Kubernetes labels and annotations from events.

## [2.3.0-alpha.6] - 2023-04-06

### Added
- Added automatic extraction of Kubernetes labels and annotations from additional resources (Deployment, StatefulSet, ReplicaSet, DaemonSet, Job, CronJob, Node) and sent using resource attributes with metric

## [2.3.0-alpha.5] - 2023-04-06

### Changed
- Enabled honor_labels option to keep scraped data over server-side labels

### Fixed
- Fixed calculation of `k8s.pod.spec.memory.limit` on newer container runtime (no longer use `container_spec_memory_limit_bytes`, but `kube_pod_container_resource_limits`)

## [2.3.0-alpha.4] - 2023-03-29

### Added
- New StatefulSet with light weight SWO Agent optionaly deployed by default
- Added syslog attributes for log entry: `syslog.facility`, `syslog.version`, `syslog.procid`, `syslog.msgid`.
- Added resource level attributes: `host.hostname` contains name of the pod, `service.name` contains name of the container.

## [2.3.0-alpha.3] - 2023-03-24

### Changed

- Fixed k8s.job.condition resource attribute to handle Failed state

### Added

- New replicaset metrics `k8s.kube_replicaset_spec_replicas`, `k8s.kube_replicaset_status_ready_replicas`, `k8s.kube_replicaset_status_replicas`

## [2.3.0-alpha.2] - 2023-03-22

### Added

- A new option to deploy `prometheus` as part of the k8s collector chart installation, controlled by setting `prometheus.enabled: true` in `values.yaml`.
- Added automatic extraction of Kubernetes labels and annotations from resources (Pods, Namespaces) and sent using resource attributes with metric

## [2.3.0-alpha.1] - 2023-03-21

### Changed

- Fix grouping conditions for `container_network_*` and `container_fs_*` metrics to not rely on container attribute
- Added metrics k8s.cluster.version which extract version from kubernetes_build_info. Metric kubernetes_build_info is not published

## [2.2.0] - 2023-03-23

### Added

- Collect metrics about kube jobs.
- Attribute k8s.pod.name to events
- Added internal ip attribute for node [#168](https://github.com/solarwinds/swi-k8s-opentelemetry-collector/pull/168).
- Added metric k8s.kubernetes_build_info for calculation of sw.k8s.cluster.version
- InitContainers where Prometheus and OTEL endpoints are checked
- k8s.namespace.name moved from attributes to resource.attributes
- Filtering out [internal metrics generated by Prometheus scraper](https://prometheus.io/docs/concepts/jobs_instances/#automatically-generated-labels-and-time-series) (`scrape_duration_seconds`, `scrape_samples_post_metric_relabeling`, `scrape_samples_scraped`, `scrape_series_added`, `up`).
- introduced k8s.job.condition resource attribute for job which can be Pending, Complete or Failed
- introduced k8s.container.spec.cpu.limit metric for CPU quota
- Added possibility to deploy `PodMonitor` resources so that OTEL collector telemetry is scraped by Prometheus Operator (see [Prometheus Operator design](https://prometheus-operator.dev/docs/operator/design/))
- Added k8s.container.cpu.usage.seconds.rate metric
- Adding `container.id` and `container.runtime` attributes to `k8s.kube_pod_container_info` metric for unique container identification [#182](https://github.com/solarwinds/swi-k8s-opentelemetry-collector/pull/182).
- Added optional autoupdate support (set by `autoupdate.enabled` in `values.yaml`) [#196](https://github.com/solarwinds/swi-k8s-opentelemetry-collector/pull/196).

### Changed

- Fix grouping conditions for container*network*_ and container*fs*_ metrics to not relly on container attribute
- Added metrics k8s.cluster.version which extract version from kubernetes_build_info. Metric kubernetes_build_info is not published
- Filtering out datapoints for internal k8s containers (with name "POD", usually using image "pause")
- Upgraded OTEL collector image to [0.4.0](https://github.com/solarwinds/swi-k8s-opentelemetry-collector/releases/tag/0.4.0) which brings following changes
  - OTEL upgraded to 0.73.0
  - Updated build dependencies

## [2.2.0-beta.1] - 2023-03-16

### Added

- Adding `container.id` and `container.runtime` attributes to `k8s.kube_pod_container_info` metric for unique container identification [#182](https://github.com/solarwinds/swi-k8s-opentelemetry-collector/pull/182).
- Added optional autoupdate support (set by `autoupdate.enabled` in `values.yaml`) [#196](https://github.com/solarwinds/swi-k8s-opentelemetry-collector/pull/196).

### Changed

- Upgraded OTEL collector image to [0.4.0](https://github.com/solarwinds/swi-k8s-opentelemetry-collector/releases/tag/0.4.0) which brings following changes
  - OTEL upgraded to 0.73.0
  - Updated build dependencies

## [2.2.0-alpha.4] - 2023-03-14

### Added

- Added possibility to deploy `PodMonitor` resources so that OTEL collector telemetry is scraped by Prometheus Operator (see [Prometheus Operator design](https://prometheus-operator.dev/docs/operator/design/))
- Added k8s.container.cpu.usage.seconds.rate metric

### Changed

- k8s.job.condition, state name Pending changed to Active
- Filtering out datapoints for internal k8s containers (with name "POD", usually using image "pause")

## [2.2.0-alpha.3] - 2023-03-09

### Added

- k8s.namespace.name moved from attributes to resource.attributes
- Filtering out [internal metrics generated by Prometheus scraper](https://prometheus.io/docs/concepts/jobs_instances/#automatically-generated-labels-and-time-series) (`scrape_duration_seconds`, `scrape_samples_post_metric_relabeling`, `scrape_samples_scraped`, `scrape_series_added`, `up`).
- introduced k8s.job.condition resource attribute for job which can be Pending, Complete or Failed
- introduced k8s.container.spec.cpu.limit metric for CPU quota

## [2.2.0-alpha.2] - 2023-03-02

### Added

- InitContainers where Prometheus and OTEL endpoints are checked
- Added metric k8s.kubernetes_build_info for calculation of sw.k8s.cluster.version

## [2.2.0-alpha.1] - 2023-02-21

### Added

- Collect metrics about kube jobs.
- Attribute k8s.pod.name to events
- Added internal ip attribute for node [#168](https://github.com/solarwinds/swi-k8s-opentelemetry-collector/pull/168).

## [2.1.0] - 2023-02-16

### Added

- Added telemetry port to kubernetes "ports" [#129](https://github.com/solarwinds/swi-k8s-opentelemetry-collector/pull/129)
- Added `tolerations` config of Logs collection DaemonSet (with default to run on tainted nodes) [#141](https://github.com/solarwinds/swi-k8s-opentelemetry-collector/pull/141)
- if telemetry is enabled (true by default) OTEL collectors will contain prometheus annotations so that telemetry is discovered by Prometheus [#152](https://github.com/solarwinds/swi-k8s-opentelemetry-collector/pull/152).
- configuration of `file_storage` extension is now available in `values.yaml`. [#157](https://github.com/solarwinds/swi-k8s-opentelemetry-collector/pull/157)
  - default `timeout` is now set to `5s`
  - Log collector suffix clusterId into folder which it mounts for checkpoints (e.q.`/var/lib/swo/checkpoints/<clusterId>`). This avoid unpredictable errors in scenario when previous monitoring was not deleted. [#161](https://github.com/solarwinds/swi-k8s-opentelemetry-collector/pull/161)
- new events transform pipeline which sets **sw.namespace** attribute to **sw.events.inframon.k8s** [#155](https://github.com/solarwinds/swi-k8s-opentelemetry-collector/pull/155).
  [#145](https://github.com/solarwinds/swi-k8s-opentelemetry-collector/pull/145).
- Exposed some configuration of [filelogreciever](https://github.com/open-telemetry/opentelemetry-collector-contrib/tree/main/receiver/filelogreceiver) in `values.yaml` [#146](https://github.com/solarwinds/swi-k8s-opentelemetry-collector/pull/146).

### Changed

- Upgraded OTEL collector image to [0.3.0](https://github.com/solarwinds/swi-k8s-opentelemetry-collector/releases/tag/0.3.0) which brings following changes
  - OTEL upgraded to 0.69.0
  - Added `filestorage` so it can be in processors

### Fixed

- Properly annotate configmap checksums [#151](https://github.com/solarwinds/swi-k8s-opentelemetry-collector/pull/151)
- Template now use `https_proxy_url` from the right place [#151(https://github.com/solarwinds/swi-k8s-opentelemetry-collector/pull/151)
- Added optimizations to Log collector preventing Out of Memory situations [#137](https://github.com/solarwinds/swi-k8s-opentelemetry-collector/pull/137)
  - Added `filelog.storage` to persist checkpoints in persistent storage, not in memory.
  - Setting `max_concurrent_files` to 10 (from default 1024), this is main memory optimization, reducing amount of concurrent log scans
  - Increased default memory limit to `700Mi` (which should be enough for large logs)
  - Having by default `150Mi` difference between OTEL memory limit and Kubernetes memory limit, so that OTEL has enough buffer (this prevents OOMing)

## [2.1.0-beta.2] - 2023-02-15

### Changed

- Remove generated attribute k8s.deployment.name
- Log collector suffix clusterId into folder which it mounts for checkpoints (e.q.`/var/lib/swo/checkpoints/<clusterId>`). This avoid unpredictable errors in scenario when previous monitoring was not deleted. [#161](https://github.com/solarwinds/swi-k8s-opentelemetry-collector/pull/161)

## [2.1.0-beta.1] - 2023-02-09

### Added

- if telemetry is enabled (true by default) OTEL collectors will contain prometheus annotations so that telemetry is discovered by Prometheus [#152](https://github.com/solarwinds/swi-k8s-opentelemetry-collector/pull/152).
- configuration of `file_storage` extension is now available in `values.yaml`. [#157](https://github.com/solarwinds/swi-k8s-opentelemetry-collector/pull/157)
  - default `timeout` is now set to `5s`
- new events transform pipeline which sets **sw.namespace** attribute to **sw.events.inframon.k8s** [#155](https://github.com/solarwinds/swi-k8s-opentelemetry-collector/pull/155).

### Fixed

- Properly annotate configmap checksums [#151](https://github.com/solarwinds/swi-k8s-opentelemetry-collector/pull/151)
- Template now use `https_proxy_url` from the right place [#151(https://github.com/solarwinds/swi-k8s-opentelemetry-collector/pull/151)

## [2.1.0-alpha.3] - 2023-01-31

### Added

- Add attribute k8s.deployment.name to exported logs
  [#145](https://github.com/solarwinds/swi-k8s-opentelemetry-collector/pull/145).

## [2.1.0-alpha.2] - 2023-01-30

### Added

- Exposed some configuration of [filelogreciever](https://github.com/open-telemetry/opentelemetry-collector-contrib/tree/main/receiver/filelogreceiver) in `values.yaml` [#146](https://github.com/solarwinds/swi-k8s-opentelemetry-collector/pull/146).

### Changed

- Changed default value `start_at` property of [filelogreciever](https://github.com/open-telemetry/opentelemetry-collector-contrib/tree/main/receiver/filelogreceiver) to `end` [#146](https://github.com/solarwinds/swi-k8s-opentelemetry-collector/pull/146).

## [2.1.0-alpha.1] - 2023-01-25

### Added

- Added telemetry port to kubernetes "ports" [#129](https://github.com/solarwinds/swi-k8s-opentelemetry-collector/pull/129)
- Added `tolerations` config of Logs collection DaemonSet (with default to run on tainted nodes) [#141](https://github.com/solarwinds/swi-k8s-opentelemetry-collector/pull/141)

### Changed

- Upgraded OTEL collector image to [0.3.0](https://github.com/solarwinds/swi-k8s-opentelemetry-collector/releases/tag/0.3.0) which brings following changes
  - OTEL upgraded to 0.69.0
  - Added `filestorage` so it can be in processors

### Fixed

- Added optimizations to Log collector preventing Out of Memory situations [#137](https://github.com/solarwinds/swi-k8s-opentelemetry-collector/pull/137)
  - Added `filelog.storage` to persist checkpoints in persistent storage, not in memory.
  - Setting `max_concurrent_files` to 10 (from default 1024), this is main memory optimization, reducing amount of concurrent log scans
  - Increased default memory limit to `700Mi` (which should be enough for large logs)
  - Having by default `150Mi` difference between OTEL memory limit and Kubernetes memory limit, so that OTEL has enough buffer (this prevents OOMing)

## [2.0.2] - 2023-01-18

### Added

- Initial Helm release.
- Create Error reason as mapping from combination of Event Reason and Type fields [#115](https://github.com/solarwinds/swi-k8s-opentelemetry-collector/pull/115)
- Add support for HTTPS proxies [#117](https://github.com/solarwinds/swi-k8s-opentelemetry-collector/pull/117)<|MERGE_RESOLUTION|>--- conflicted
+++ resolved
@@ -7,15 +7,13 @@
 
 ## Unreleased
 
-<<<<<<< HEAD
 ### Changed
 
 * Updated labels so that resources can be identified more easily
   * `app.kubernetes.io/name` changed to container application name (e.q. `swo-k8s-collector` for SWO k8s collector, `swo-agent` for SWO agent)
   * `app.kubernetes.io/part-of` always set to `swo-k8s-collector`
-=======
+
 ## [2.8.0-alpha.4] - 2023-10-09
->>>>>>> 22ccf7c4
 
 ### Fixed
 
