--- conflicted
+++ resolved
@@ -7,13 +7,10 @@
 
 ## Unreleased
 
-<<<<<<< HEAD
 ### Changed
 
 - Breaking: Add validation of the OTEL endpoint provided in `values.yaml`. In case a deprecated endpoint is detected, report an error during chart installation/update.
 
-## [3.3.0-alpha.1]
-=======
 ## [4.0.0-alpha.6] - 2024-07-22
 
 ### Changed
@@ -170,7 +167,6 @@
 - Fixed Journal log collection on EKS (and other environments where journal logs are stored in `/var/log/journal`)
 
 ## [3.3.0-alpha.1] - 2024-03-13
->>>>>>> 00e40dbb
 
 ### Added
 
