--- conflicted
+++ resolved
@@ -6,20 +6,16 @@
 and this project adheres to [Semantic Versioning](https://semver.org/spec/v2.0.0.html).
 
 ## Unreleased
-
-<<<<<<< HEAD
-### Changed
 
 * Updated labels so that resources can be identified more easily
   * `app.kubernetes.io/name` changed to container application name (e.q. `swo-k8s-collector` for SWO k8s collector, `swo-agent` for SWO agent)
   * `app.kubernetes.io/part-of` always set to `swo-k8s-collector`
-=======
+
 ## [2.8.0-alpha.5] - 2023-10-11
 
 ### Fixed
 
 - Adding autofix from corrupted storage
->>>>>>> bcd33ff3
 
 ## [2.8.0-alpha.4] - 2023-10-09
 
