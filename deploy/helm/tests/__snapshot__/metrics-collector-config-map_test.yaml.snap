Metrics config should match snapshot when fargate is enabled:
  1: |
    common.proto: "// Copyright 2019, OpenTelemetry Authors\n//\n// Licensed under the Apache License, Version 2.0 (the \"License\");\n// you may not use this file except in compliance with the License.\n// You may obtain a copy of the License at\n//\n//     http://www.apache.org/licenses/LICENSE-2.0\n//\n// Unless required by applicable law or agreed to in writing, software\n// distributed under the License is distributed on an \"AS IS\" BASIS,\n// WITHOUT WARRANTIES OR CONDITIONS OF ANY KIND, either express or implied.\n// See the License for the specific language governing permissions and\n// limitations under the License.\n\nsyntax = \"proto3\";\n\npackage opentelemetry.proto.common.v1;\n\noption csharp_namespace = \"OpenTelemetry.Proto.Common.V1\";\noption java_multiple_files = true;\noption java_package = \"io.opentelemetry.proto.common.v1\";\noption java_outer_classname = \"CommonProto\";\noption go_package = \"go.opentelemetry.io/proto/otlp/common/v1\";\n\n// AnyValue is used to represent any type of attribute value. AnyValue may contain a\n// primitive value such as a string or integer or it may contain an arbitrary nested\n// object containing arrays, key-value lists and primitives.\nmessage AnyValue {\n  // The value is one of the listed fields. It is valid for all values to be unspecified\n  // in which case this AnyValue is considered to be \"empty\".\n  oneof value {\n    string string_value = 1;\n    bool bool_value = 2;\n    int64 int_value = 3;\n    double double_value = 4;\n    ArrayValue array_value = 5;\n    KeyValueList kvlist_value = 6;\n    bytes bytes_value = 7;\n  }\n}\n\n// ArrayValue is a list of AnyValue messages. We need ArrayValue as a message\n// since oneof in AnyValue does not allow repeated fields.\nmessage ArrayValue {\n  // Array of values. The array may be empty (contain 0 elements).\n  repeated AnyValue values = 1;\n}\n\n// KeyValueList is a list of KeyValue messages. We need KeyValueList as a message\n// since `oneof` in AnyValue does not allow repeated fields. Everywhere else where we need\n// a list of KeyValue messages (e.g. in Span) we use `repeated KeyValue` directly to\n// avoid unnecessary extra wrapping (which slows down the protocol). The 2 approaches\n// are semantically equivalent.\nmessage KeyValueList {\n  // A collection of key/value pairs of key-value pairs. The list may be empty (may\n  // contain 0 elements).\n  // The keys MUST be unique (it is not allowed to have more than one\n  // value with the same key).\n  repeated KeyValue values = 1;\n}\n\n// KeyValue is a key-value pair that is used to store Span attributes, Link\n// attributes, etc.\nmessage KeyValue {\n  string key = 1;\n  AnyValue value = 2;\n}\n\n// InstrumentationScope is a message representing the instrumentation scope information\n// such as the fully qualified name and version. \nmessage InstrumentationScope {\n  // An empty instrumentation scope name means the name is unknown.\n  string name = 1;\n  string version = 2;\n  repeated KeyValue attributes = 3;\n  uint32 dropped_attributes_count = 4;\n}\n"
    logs.proto: |
      // Copyright 2020, OpenTelemetry Authors
      //
      // Licensed under the Apache License, Version 2.0 (the "License");
      // you may not use this file except in compliance with the License.
      // You may obtain a copy of the License at
      //
      //     http://www.apache.org/licenses/LICENSE-2.0
      //
      // Unless required by applicable law or agreed to in writing, software
      // distributed under the License is distributed on an "AS IS" BASIS,
      // WITHOUT WARRANTIES OR CONDITIONS OF ANY KIND, either express or implied.
      // See the License for the specific language governing permissions and
      // limitations under the License.

      syntax = "proto3";

      package opentelemetry.proto.logs.v1;

      import "opentelemetry/proto/common/v1/common.proto";
      import "opentelemetry/proto/resource/v1/resource.proto";

      option csharp_namespace = "OpenTelemetry.Proto.Logs.V1";
      option java_multiple_files = true;
      option java_package = "io.opentelemetry.proto.logs.v1";
      option java_outer_classname = "LogsProto";
      option go_package = "go.opentelemetry.io/proto/otlp/logs/v1";

      // LogsData represents the logs data that can be stored in a persistent storage,
      // OR can be embedded by other protocols that transfer OTLP logs data but do not
      // implement the OTLP protocol.
      //
      // The main difference between this message and collector protocol is that
      // in this message there will not be any "control" or "metadata" specific to
      // OTLP protocol.
      //
      // When new fields are added into this message, the OTLP request MUST be updated
      // as well.
      message LogsData {
        // An array of ResourceLogs.
        // For data coming from a single resource this array will typically contain
        // one element. Intermediary nodes that receive data from multiple origins
        // typically batch the data before forwarding further and in that case this
        // array will contain multiple elements.
        repeated ResourceLogs resource_logs = 1;
      }

      // A collection of ScopeLogs from a Resource.
      message ResourceLogs {
        reserved 1000;

        // The resource for the logs in this message.
        // If this field is not set then resource info is unknown.
        opentelemetry.proto.resource.v1.Resource resource = 1;

        // A list of ScopeLogs that originate from a resource.
        repeated ScopeLogs scope_logs = 2;

        // This schema_url applies to the data in the "resource" field. It does not apply
        // to the data in the "scope_logs" field which have their own schema_url field.
        string schema_url = 3;
      }

      // A collection of Logs produced by a Scope.
      message ScopeLogs {
        // The instrumentation scope information for the logs in this message.
        // Semantically when InstrumentationScope isn't set, it is equivalent with
        // an empty instrumentation scope name (unknown).
        opentelemetry.proto.common.v1.InstrumentationScope scope = 1;

        // A list of log records.
        repeated LogRecord log_records = 2;

        // This schema_url applies to all logs in the "logs" field.
        string schema_url = 3;
      }

      // Possible values for LogRecord.SeverityNumber.
      enum SeverityNumber {
        // UNSPECIFIED is the default SeverityNumber, it MUST NOT be used.
        SEVERITY_NUMBER_UNSPECIFIED = 0;
        SEVERITY_NUMBER_TRACE  = 1;
        SEVERITY_NUMBER_TRACE2 = 2;
        SEVERITY_NUMBER_TRACE3 = 3;
        SEVERITY_NUMBER_TRACE4 = 4;
        SEVERITY_NUMBER_DEBUG  = 5;
        SEVERITY_NUMBER_DEBUG2 = 6;
        SEVERITY_NUMBER_DEBUG3 = 7;
        SEVERITY_NUMBER_DEBUG4 = 8;
        SEVERITY_NUMBER_INFO   = 9;
        SEVERITY_NUMBER_INFO2  = 10;
        SEVERITY_NUMBER_INFO3  = 11;
        SEVERITY_NUMBER_INFO4  = 12;
        SEVERITY_NUMBER_WARN   = 13;
        SEVERITY_NUMBER_WARN2  = 14;
        SEVERITY_NUMBER_WARN3  = 15;
        SEVERITY_NUMBER_WARN4  = 16;
        SEVERITY_NUMBER_ERROR  = 17;
        SEVERITY_NUMBER_ERROR2 = 18;
        SEVERITY_NUMBER_ERROR3 = 19;
        SEVERITY_NUMBER_ERROR4 = 20;
        SEVERITY_NUMBER_FATAL  = 21;
        SEVERITY_NUMBER_FATAL2 = 22;
        SEVERITY_NUMBER_FATAL3 = 23;
        SEVERITY_NUMBER_FATAL4 = 24;
      }

      // Masks for LogRecord.flags field.
      enum LogRecordFlags {
        LOG_RECORD_FLAG_UNSPECIFIED = 0;
        LOG_RECORD_FLAG_TRACE_FLAGS_MASK = 0x000000FF;
      }

      // A log record according to OpenTelemetry Log Data Model:
      // https://github.com/open-telemetry/oteps/blob/main/text/logs/0097-log-data-model.md
      message LogRecord {
        reserved 4;

        // time_unix_nano is the time when the event occurred.
        // Value is UNIX Epoch time in nanoseconds since 00:00:00 UTC on 1 January 1970.
        // Value of 0 indicates unknown or missing timestamp.
        fixed64 time_unix_nano = 1;

        // Time when the event was observed by the collection system.
        // For events that originate in OpenTelemetry (e.g. using OpenTelemetry Logging SDK)
        // this timestamp is typically set at the generation time and is equal to Timestamp.
        // For events originating externally and collected by OpenTelemetry (e.g. using
        // Collector) this is the time when OpenTelemetry's code observed the event measured
        // by the clock of the OpenTelemetry code. This field MUST be set once the event is
        // observed by OpenTelemetry.
        //
        // For converting OpenTelemetry log data to formats that support only one timestamp or
        // when receiving OpenTelemetry log data by recipients that support only one timestamp
        // internally the following logic is recommended:
        //   - Use time_unix_nano if it is present, otherwise use observed_time_unix_nano.
        //
        // Value is UNIX Epoch time in nanoseconds since 00:00:00 UTC on 1 January 1970.
        // Value of 0 indicates unknown or missing timestamp.
        fixed64 observed_time_unix_nano = 11;

        // Numerical value of the severity, normalized to values described in Log Data Model.
        // [Optional].
        SeverityNumber severity_number = 2;

        // The severity text (also known as log level). The original string representation as
        // it is known at the source. [Optional].
        string severity_text = 3;

        // A value containing the body of the log record. Can be for example a human-readable
        // string message (including multi-line) describing the event in a free form or it can
        // be a structured data composed of arrays and maps of other values. [Optional].
        opentelemetry.proto.common.v1.AnyValue body = 5;

        // Additional attributes that describe the specific event occurrence. [Optional].
        // Attribute keys MUST be unique (it is not allowed to have more than one
        // attribute with the same key).
        repeated opentelemetry.proto.common.v1.KeyValue attributes = 6;
        uint32 dropped_attributes_count = 7;

        // Flags, a bit field. 8 least significant bits are the trace flags as
        // defined in W3C Trace Context specification. 24 most significant bits are reserved
        // and must be set to 0. Readers must not assume that 24 most significant bits
        // will be zero and must correctly mask the bits when reading 8-bit trace flag (use
        // flags & TRACE_FLAGS_MASK). [Optional].
        fixed32 flags = 8;

        // A unique identifier for a trace. All logs from the same trace share
        // the same `trace_id`. The ID is a 16-byte array. An ID with all zeroes OR
        // of length other than 16 bytes is considered invalid (empty string in OTLP/JSON
        // is zero-length and thus is also invalid).
        //
        // This field is optional.
        //
        // The receivers SHOULD assume that the log record is not associated with a
        // trace if any of the following is true:
        //   - the field is not present,
        //   - the field contains an invalid value.
        bytes trace_id = 9;

        // A unique identifier for a span within a trace, assigned when the span
        // is created. The ID is an 8-byte array. An ID with all zeroes OR of length
        // other than 8 bytes is considered invalid (empty string in OTLP/JSON
        // is zero-length and thus is also invalid).
        //
        // This field is optional. If the sender specifies a valid span_id then it SHOULD also
        // specify a valid trace_id.
        //
        // The receivers SHOULD assume that the log record is not associated with a
        // span if any of the following is true:
        //   - the field is not present,
        //   - the field contains an invalid value.
        bytes span_id = 10;
      }
    logs_service.proto: |
      // Copyright 2020, OpenTelemetry Authors
      //
      // Licensed under the Apache License, Version 2.0 (the "License");
      // you may not use this file except in compliance with the License.
      // You may obtain a copy of the License at
      //
      //     http://www.apache.org/licenses/LICENSE-2.0
      //
      // Unless required by applicable law or agreed to in writing, software
      // distributed under the License is distributed on an "AS IS" BASIS,
      // WITHOUT WARRANTIES OR CONDITIONS OF ANY KIND, either express or implied.
      // See the License for the specific language governing permissions and
      // limitations under the License.

      syntax = "proto3";

      package opentelemetry.proto.collector.logs.v1;

      import "opentelemetry/proto/logs/v1/logs.proto";

      option csharp_namespace = "OpenTelemetry.Proto.Collector.Logs.V1";
      option java_multiple_files = true;
      option java_package = "io.opentelemetry.proto.collector.logs.v1";
      option java_outer_classname = "LogsServiceProto";
      option go_package = "go.opentelemetry.io/proto/otlp/collector/logs/v1";

      // Service that can be used to push logs between one Application instrumented with
      // OpenTelemetry and an collector, or between an collector and a central collector (in this
      // case logs are sent/received to/from multiple Applications).
      service LogsService {
        // For performance reasons, it is recommended to keep this RPC
        // alive for the entire life of the application.
        rpc Export(ExportLogsServiceRequest) returns (ExportLogsServiceResponse) {}
      }

      message ExportLogsServiceRequest {
        // An array of ResourceLogs.
        // For data coming from a single resource this array will typically contain one
        // element. Intermediary nodes (such as OpenTelemetry Collector) that receive
        // data from multiple origins typically batch the data before forwarding further and
        // in that case this array will contain multiple elements.
        repeated opentelemetry.proto.logs.v1.ResourceLogs resource_logs = 1;
      }

      message ExportLogsServiceResponse {
        // The details of a partially successful export request.
        //
        // If the request is only partially accepted
        // (i.e. when the server accepts only parts of the data and rejects the rest)
        // the server MUST initialize the `partial_success` field and MUST
        // set the `rejected_<signal>` with the number of items it rejected.
        //
        // Servers MAY also make use of the `partial_success` field to convey
        // warnings/suggestions to senders even when the request was fully accepted.
        // In such cases, the `rejected_<signal>` MUST have a value of `0` and
        // the `error_message` MUST be non-empty.
        //
        // A `partial_success` message with an empty value (rejected_<signal> = 0 and
        // `error_message` = "") is equivalent to it not being set/present. Senders
        // SHOULD interpret it the same way as in the full success case.
        ExportLogsPartialSuccess partial_success = 1;
      }

      message ExportLogsPartialSuccess {
        // The number of rejected log records.
        //
        // A `rejected_<signal>` field holding a `0` value indicates that the
        // request was fully accepted.
        int64 rejected_log_records = 1;

        // A developer-facing human-readable message in English. It should be used
        // either to explain why the server rejected parts of the data during a partial
        // success or to convey warnings/suggestions during a full success. The message
        // should offer guidance on how users can address such issues.
        //
        // error_message is an optional field. An error_message with an empty value
        // is equivalent to it not being set.
        string error_message = 2;
      }
    metrics.config: |
      connectors:
        forward/metric-exporter: null
        forward/prometheus: null
      exporters:
        otlp:
          endpoint: ${OTEL_ENVOY_ADDRESS}
          headers:
            Authorization: Bearer ${SOLARWINDS_API_TOKEN}
          retry_on_failure:
            enabled: true
            initial_interval: 10s
            max_elapsed_time: 300s
            max_interval: 30s
          sending_queue:
            enabled: true
            num_consumers: 20
            queue_size: 1000
          tls:
            insecure: ${OTEL_ENVOY_ADDRESS_TLS_INSECURE}
      extensions:
        health_check: {}
        memory_ballast:
          size_mib: 700
      processors:
        attributes/attributes_namespace_status:
          actions:
          - action: insert
            from_attribute: phase
            key: sw.k8s.namespace.status
          include:
            match_type: regexp
            metric_names:
            - k8s.kube_namespace_status_phase
        attributes/attributes_pod_status:
          actions:
          - action: insert
            from_attribute: phase
            key: sw.k8s.pod.status
          include:
            match_type: regexp
            metric_names:
            - kube_pod_status_phase
        attributes/identify_init_container:
          actions:
          - action: insert
            key: sw.k8s.container.init
            value: "true"
          include:
            match_type: regexp
            metric_names:
            - kube_pod_init_container_.*
        attributes/identify_standard_container:
          actions:
          - action: insert
            key: sw.k8s.container.init
            value: "false"
          include:
            match_type: regexp
            metric_names:
            - kube_pod_container_.*
        attributes/remove_prometheus_attributes:
          actions:
          - action: delete
            key: prometheus
          - action: delete
            key: prometheus_replica
        attributes/remove_prometheus_attributes_endpoint:
          actions:
          - action: delete
            key: endpoint
          exclude:
            match_type: regexp
            metric_names:
            - kube_endpoint_.*
        attributes/remove_temp:
          actions:
          - action: delete
            key: temp
            pattern: (.*_temp$)|(^\$.*)
          include:
            match_type: regexp
            metric_names:
            - .*
        attributes/unify_endpoint_attribute:
          actions:
          - action: insert
            from_attribute: endpoint
            key: k8s.service.name
          include:
            match_type: regexp
            metric_names:
            - kube_endpoint_.*
        attributes/unify_node_attribute:
          actions:
          - action: insert
            from_attribute: node
            key: k8s.node.name
          include:
            match_type: regexp
            metric_names:
            - container_.*
            - kube_node_.*
            - kube_pod_info
            - kube_pod_container_resource_requests
            - kube_pod_container_resource_limits
            - kube_pod_init_container_resource_requests
            - kube_pod_init_container_resource_limits
            - k8s.node_cpu_hourly_cost
            - k8s.node_gpu_hourly_cost
            - k8s.node_ram_hourly_cost
            - k8s.node_total_hourly_cost
            - k8s.node_gpu_count
            - k8s.kubecost_node_is_spot
        attributes/unify_pod_attribute:
          actions:
          - action: insert
            from_attribute: uid
            key: k8s.pod.uid
          include:
            match_type: regexp
            metric_names:
            - kube_pod_.*
        attributes/unify_service_attribute:
          actions:
          - action: insert
            from_attribute: service
            key: k8s.service.name
          - action: insert
            from_attribute: external_name
            key: sw.k8s.service.external_name
          - action: insert
            from_attribute: type
            key: sw.k8s.service.type
          - action: insert
            from_attribute: cluster_ip
            key: sw.k8s.cluster.ip
          include:
            match_type: regexp
            metric_names:
            - kube_service_.*
        attributes/unify_volume_attribute:
          actions:
          - action: insert
            from_attribute: volumename
            key: persistentvolume
          - action: insert
            from_attribute: name
            key: persistentvolumeclaim
          - action: upsert
            from_attribute: claim_namespace
            key: namespace
          include:
            match_type: regexp
            metric_names:
            - kube_persistentvolumeclaim_.*
            - kube_persistentvolume_claim_ref
        batch:
          send_batch_max_size: 512
          send_batch_size: 512
          timeout: 1s
        cumulativetodelta:
          include:
            match_type: strict
            metrics:
            - k8s.node.cpu.usage.seconds.rate
            - k8s.pod.cpu.usage.seconds.rate
            - k8s.container.fs.iops
            - k8s.container.fs.throughput
            - k8s.container.cpu.usage.seconds.rate
            - k8s.container.network.bytes_received
            - k8s.container.network.bytes_transmitted
            - k8s.pod.fs.iops
            - k8s.pod.fs.throughput
            - k8s.pod.fs.reads.rate
            - k8s.pod.fs.writes.rate
            - k8s.pod.fs.reads.bytes.rate
            - k8s.pod.fs.writes.bytes.rate
            - k8s.pod.network.bytes_received
            - k8s.pod.network.bytes_transmitted
            - k8s.pod.network.packets_received
            - k8s.pod.network.packets_transmitted
            - k8s.pod.network.receive_packets_dropped
            - k8s.pod.network.transmit_packets_dropped
            - k8s.node.fs.iops
            - k8s.node.fs.throughput
            - k8s.node.network.bytes_received
            - k8s.node.network.bytes_transmitted
            - k8s.node.network.packets_received
            - k8s.node.network.packets_transmitted
            - k8s.node.network.receive_packets_dropped
            - k8s.node.network.transmit_packets_dropped
            - apiserver_request_not_failed_temp
            - apiserver_request_total_temp
        deltatorate:
          metrics:
          - k8s.node.cpu.usage.seconds.rate
          - k8s.pod.cpu.usage.seconds.rate
          - k8s.container.fs.iops
          - k8s.container.fs.throughput
          - k8s.container.cpu.usage.seconds.rate
          - k8s.container.network.bytes_received
          - k8s.container.network.bytes_transmitted
          - k8s.pod.fs.iops
          - k8s.pod.fs.throughput
          - k8s.pod.fs.reads.rate
          - k8s.pod.fs.writes.rate
          - k8s.pod.fs.reads.bytes.rate
          - k8s.pod.fs.writes.bytes.rate
          - k8s.pod.network.bytes_received
          - k8s.pod.network.bytes_transmitted
          - k8s.pod.network.packets_received
          - k8s.pod.network.packets_transmitted
          - k8s.pod.network.receive_packets_dropped
          - k8s.pod.network.transmit_packets_dropped
          - k8s.node.fs.iops
          - k8s.node.fs.throughput
          - k8s.node.network.bytes_received
          - k8s.node.network.bytes_transmitted
          - k8s.node.network.packets_received
          - k8s.node.network.packets_transmitted
          - k8s.node.network.receive_packets_dropped
          - k8s.node.network.transmit_packets_dropped
        experimental_metricsgeneration/cluster:
          rules:
          - metric1: apiserver_request_not_failed_temp
            metric2: apiserver_request_total_temp
            name: k8s.apiserver.request.successrate
            operation: percent
            type: calculate
            unit: Percent
        filter/ebpf:
          metrics:
            metric:
            - IsMatch(name, "^ebpf_net.*$")
        filter/histograms:
          metrics:
            metric:
            - type == METRIC_DATA_TYPE_HISTOGRAM
        filter/kube-state-metrics:
          metrics:
            metric:
            - "not(\nname == \"kube_deployment_created\" or\nname == \"kube_deployment_created\"
              or\nname == \"kube_daemonset_created\" or\nname == \"kube_namespace_created\"
              or\nname == \"kube_node_info\" or\nname == \"kube_node_created\" or\nname
              == \"kube_node_status_capacity\" or\nname == \"kube_node_status_condition\"
              or\nname == \"kube_pod_created\" or\nname == \"kube_pod_info\" or\nname ==
              \"kube_pod_owner\" or\nname == \"kube_pod_completion_time\" or\nname == \"kube_pod_status_phase\"
              or\nname == \"kube_pod_status_ready\" or\nname == \"kube_pod_status_reason\"
              or\nname == \"kube_pod_start_time\" or \nIsMatch(name, \"^kube_pod_container_.*$\")
              or \nIsMatch(name, \"^kube_pod_init_container_.*$\") or \nname == \"kube_namespace_status_phase\"
              or\nname == \"kube_deployment_spec_replicas\" or\nname == \"kube_deployment_spec_paused\"
              or\nname == \"kube_deployment_status_replicas\" or\nname == \"kube_deployment_status_replicas_ready\"
              or\nname == \"kube_deployment_status_replicas_available\" or\nname == \"kube_deployment_status_replicas_updated\"
              or\nname == \"kube_deployment_status_replicas_unavailable\" or\nname == \"kube_deployment_status_condition\"
              or\nname == \"kube_replicaset_owner\" or\nname == \"kube_replicaset_created\"
              or\nname == \"kube_replicaset_spec_replicas\" or\nname == \"kube_replicaset_status_ready_replicas\"
              or\nname == \"kube_replicaset_status_replicas\" or\nname == \"kube_statefulset_replicas\"
              or\nname == \"kube_statefulset_status_replicas_ready\" or\nname == \"kube_statefulset_status_replicas_current\"
              or\nname == \"kube_statefulset_status_replicas_updated\" or\nname == \"kube_statefulset_created\"
              or\nname == \"kube_daemonset_status_current_number_scheduled\" or\nname ==
              \"kube_daemonset_status_desired_number_scheduled\" or\nname == \"kube_daemonset_status_updated_number_scheduled\"
              or\nname == \"kube_daemonset_status_number_available\" or\nname == \"kube_daemonset_status_number_misscheduled\"
              or\nname == \"kube_daemonset_status_number_ready\" or\nname == \"kube_daemonset_status_number_unavailable\"
              or\nname == \"kube_resourcequota\" or\nname == \"kube_node_status_allocatable\"
              or\nname == \"kube_node_spec_unschedulable\" or\nname == \"kube_job_info\"
              or\nname == \"kube_job_owner\" or\nname == \"kube_job_created\" or\nname ==
              \"kube_job_complete\" or\nname == \"kube_job_failed\" or\nname == \"kube_job_status_active\"
              or\nname == \"kube_job_status_succeeded\" or\nname == \"kube_job_status_failed\"
              or\nname == \"kube_job_status_start_time\" or\nname == \"kube_job_status_completion_time\"
              or\nname == \"kube_job_spec_completions\" or\nname == \"kube_job_spec_parallelism\"
              or\nname == \"kube_persistentvolume_capacity_bytes\" or\nname == \"kube_persistentvolume_info\"
              or\nname == \"kube_persistentvolume_status_phase\" or\nname == \"kube_persistentvolume_claim_ref\"
              or\nname == \"kube_persistentvolume_created\" or\nname == \"kube_persistentvolumeclaim_info\"
              or\nname == \"kube_persistentvolumeclaim_access_mode\" or\nname == \"kube_persistentvolumeclaim_status_phase\"
              or\nname == \"kube_persistentvolumeclaim_resource_requests_storage_bytes\"
              or\nname == \"kube_persistentvolumeclaim_created\" or\nname == \"kube_pod_spec_volumes_persistentvolumeclaims_info\"
              or\nname == \"kube_service_info\" or\nname == \"kube_service_created\" or\nname
              == \"kube_service_spec_type\" or\nname == \"kube_service_spec_external_ip\"
              or\nname == \"kube_service_status_load_balancer_ingress\" or\nname == \"kube_endpoint_address_not_ready\"
              or\nname == \"kube_endpoint_address_available\" or\nname == \"kube_endpoint_info\"
              or\nname == \"kube_endpoint_created\" or\nname == \"kube_endpoint_ports\"
              or\nname == \"kube_endpoint_address\"\n)\n"
        filter/preprocessing:
          error_mode: ignore
          metrics:
            datapoint:
            - metric.name == "k8s.kube_node_status_ready" and value_double != 1
            - metric.name == "k8s.deployment.condition.available" and value_double != 1
            - metric.name == "k8s.deployment.condition.progressing" and value_double !=
              1
            - metric.name == "k8s.deployment.condition.replicafailure" and value_double
              != 1
            - metric.name == "k8s.pod.status.reason" and value_double != 1
            - metric.name == "k8s.kube_pod_status_phase" and value_double != 1
            - metric.name == "k8s.kube_pod_start_time" and value_double == 0
            - metric.name == "k8s.kube_pod_completion_time" and value_double == 0
            - metric.name == "k8s.persistentvolume.status.phase" and value_double != 1
            - metric.name == "k8s.persistentvolumeclaim.status.phase" and value_double !=
              1
            - metric.name == "k8s.kube_node_created" and value_double == 0
            - metric.name == "k8s.kube_pod_created" and value_double == 0
            - metric.name == "k8s.kube_deployment_created" and value_double == 0
            - metric.name == "k8s.kube_daemonset_created" and value_double == 0
            - metric.name == "k8s.kube_namespace_status_phase" and value_double != 1
            - metric.name == "k8s.kube_namespace_created" and value_double == 0
            - metric.name == "k8s.kube_statefulset_created" and value_double == 0
            - metric.name == "k8s.kube_job_created" and value_double == 0
            - metric.name == "k8s.kube_job_status_completion_time" and value_double == 0
            - metric.name == "k8s.kube_job_status_start_time" and value_double == 0
            - metric.name == "k8s.container.status" and value_double != 1
        filter/prometheus-node-metrics:
          metrics:
            metric:
            - |
              not(
              name == "container_cpu_usage_seconds_total" or
              name == "container_spec_cpu_quota" or
              name == "container_spec_cpu_period" or
              name == "container_memory_working_set_bytes" or
              name == "container_spec_memory_limit_bytes" or
              name == "container_cpu_cfs_throttled_periods_total" or
              name == "container_cpu_cfs_periods_total" or
              name == "container_fs_reads_total" or
              name == "container_fs_writes_total" or
              name == "container_fs_reads_bytes_total" or
              name == "container_fs_writes_bytes_total" or
              name == "container_fs_usage_bytes" or
              name == "container_network_receive_bytes_total" or
              name == "container_network_transmit_bytes_total" or
              name == "container_network_receive_packets_total" or
              name == "container_network_transmit_packets_total" or
              name == "container_network_receive_packets_dropped_total" or
              name == "container_network_transmit_packets_dropped_total" or
              name == "apiserver_request_total" or
              name == "kubelet_volume_stats_available_percent" or
              name == "kubernetes_build_info"
              )
        filter/receiver:
          metrics:
            metric:
            - name == "scrape_duration_seconds"
            - name == "scrape_samples_post_metric_relabeling"
            - name == "scrape_samples_scraped"
            - name == "scrape_series_added"
            - name == "up"
        filter/remove_internal:
          metrics:
            datapoint:
            - attributes["container"] == "POD" and IsMatch(metric.name, "container_network_.*")
              == false
        filter/remove_internal_postprocessing:
          metrics:
            datapoint:
            - attributes["container"] == "POD" and IsMatch(metric.name, "container_network_.*|k8s.container.*")
              == true
        filter/remove_temporary_metrics:
          metrics:
            metric:
            - IsMatch(name , ".*_temp")
            - name == "apiserver_request_total"
        groupbyattrs/all:
          keys:
          - kubelet_version
          - container_runtime_version
          - provider_id
          - os_image
          - namespace
          - uid
          - k8s.pod.uid
          - pod_ip
          - host_ip
          - created_by_kind
          - created_by_name
          - host_network
          - priority_class
          - container_id
          - container
          - image
          - image_id
          - k8s.node.name
          - sw.k8s.pod.status
          - sw.k8s.namespace.status
          - sw.k8s.node.status
          - sw.k8s.container.status
          - sw.k8s.container.init
          - daemonset
          - statefulset
          - deployment
          - replicaset
          - job_name
          - cronjob
          - sw.k8s.cluster.version
          - internal_ip
          - job_condition
          - persistentvolumeclaim
          - persistentvolume
          - sw.k8s.persistentvolumeclaim.status
          - sw.k8s.persistentvolume.status
          - storageclass
          - access_mode
          - k8s.service.name
          - sw.k8s.service.external_name
          - sw.k8s.service.type
          - sw.k8s.cluster.ip
        groupbyattrs/node:
          keys:
          - k8s.node.name
        groupbyattrs/pod:
          keys:
          - namespace
          - pod
        memory_limiter:
          check_interval: 1s
          limit_mib: 2560
          spike_limit_mib: 512
        metricstransform/aggregate_node_level:
          transforms:
          - action: insert
            include: k8s.kube_pod_info
            new_name: k8s.node.pods
            operations:
            - action: aggregate_labels
              aggregation_type: sum
              label_set: []
        metricstransform/aggregate_pod_level:
          transforms:
          - action: insert
            include: k8s.kube_pod_container_info
            new_name: k8s.pod.containers
            operations:
            - action: aggregate_labels
              aggregation_type: sum
              label_set: []
        metricstransform/preprocessing:
          transforms:
          - action: insert
            experimental_match_labels:
              condition: Ready
            include: k8s.kube_node_status_condition
            new_name: k8s.kube_node_status_ready
            operations:
            - action: update_label
              label: status
              value_actions:
              - new_value: Ready
                value: "true"
              - new_value: NotReady
                value: "false"
              - new_value: Unknown
                value: unknown
            - action: update_label
              label: status
              new_label: sw.k8s.node.status
          - action: insert
            experimental_match_labels:
              condition: Available
            include: k8s.kube_deployment_status_condition
            new_name: k8s.deployment.condition.available
            operations:
            - action: update_label
              label: status
              new_label: sw.k8s.deployment.condition.available
          - action: insert
            experimental_match_labels:
              condition: Progressing
            include: k8s.kube_deployment_status_condition
            new_name: k8s.deployment.condition.progressing
            operations:
            - action: update_label
              label: status
              new_label: sw.k8s.deployment.condition.progressing
          - action: insert
            experimental_match_labels:
              condition: ReplicaFailure
            include: k8s.kube_deployment_status_condition
            new_name: k8s.deployment.condition.replicafailure
            operations:
            - action: update_label
              label: status
              new_label: sw.k8s.deployment.condition.replicafailure
          - action: insert
            include: k8s.kube_persistentvolume_status_phase
            new_name: k8s.persistentvolume.status.phase
            operations:
            - action: update_label
              label: phase
              new_label: sw.k8s.persistentvolume.status
          - action: insert
            include: k8s.kube_persistentvolumeclaim_status_phase
            new_name: k8s.persistentvolumeclaim.status.phase
            operations:
            - action: update_label
              label: phase
              new_label: sw.k8s.persistentvolumeclaim.status
          - action: insert
            include: k8s.container_fs_reads_total
            new_name: k8s.container_fs_reads_total_temp
          - action: insert
            include: k8s.container_fs_writes_total
            new_name: k8s.container_fs_writes_total_temp
          - action: combine
            experimental_match_labels:
              container: \S+
              namespace: \S+
              pod: \S+
            include: (k8s.container_fs_reads_total_temp|k8s.container_fs_writes_total_temp)
            match_type: regexp
            new_name: k8s.container.fs.iops
            operations:
            - action: aggregate_labels
              aggregation_type: sum
              label_set:
              - container
              - pod
              - namespace
            submatch_case: lower
          - action: insert
            include: k8s.container_fs_reads_bytes_total
            new_name: k8s.container_fs_reads_bytes_total_temp
          - action: insert
            include: k8s.container_fs_writes_bytes_total
            new_name: k8s.container_fs_writes_bytes_total_temp
          - action: combine
            experimental_match_labels:
              container: \S+
              namespace: \S+
              pod: \S+
            include: (k8s.container_fs_reads_bytes_total_temp|k8s.container_fs_writes_bytes_total_temp)
            match_type: regexp
            new_name: k8s.container.fs.throughput
            operations:
            - action: aggregate_labels
              aggregation_type: sum
              label_set:
              - container
              - pod
              - namespace
            submatch_case: lower
          - action: insert
            include: k8s.container_network_receive_bytes_total
            new_name: k8s.container.network.bytes_received
          - action: insert
            include: k8s.container_network_transmit_bytes_total
            new_name: k8s.container.network.bytes_transmitted
          - action: insert
            experimental_match_labels:
              container: \S+
              namespace: \S+
              pod: \S+
            include: k8s.container_cpu_usage_seconds_total
            match_type: regexp
            new_name: k8s.pod.cpu.usage.seconds.rate
            operations:
            - action: aggregate_labels
              aggregation_type: sum
              label_set:
              - pod
              - namespace
              - k8s.node.name
          - action: insert
            include: k8s.container_cpu_usage_seconds_total
            new_name: k8s.container.cpu.usage.seconds.rate
          - action: insert
            experimental_match_labels:
              container: \S+
              namespace: \S+
              pod: \S+
            include: k8s.container_memory_working_set_bytes
            match_type: regexp
            new_name: k8s.pod.memory.working_set
            operations:
            - action: aggregate_labels
              aggregation_type: sum
              label_set:
              - pod
              - namespace
              - k8s.node.name
          - action: insert
            experimental_match_labels:
              k8s.node.name: \S+
              namespace: \S+
              pod: \S+
            include: k8s.container_network_receive_bytes_total
            match_type: regexp
            new_name: k8s.pod.network.bytes_received
            operations:
            - action: aggregate_labels
              aggregation_type: sum
              label_set:
              - pod
              - namespace
              - k8s.node.name
          - action: insert
            experimental_match_labels:
              k8s.node.name: \S+
              namespace: \S+
              pod: \S+
            include: k8s.container_network_transmit_bytes_total
            match_type: regexp
            new_name: k8s.pod.network.bytes_transmitted
            operations:
            - action: aggregate_labels
              aggregation_type: sum
              label_set:
              - pod
              - namespace
              - k8s.node.name
          - action: insert
            experimental_match_labels:
              k8s.node.name: \S+
              namespace: \S+
              pod: \S+
            include: k8s.container_network_receive_packets_total
            match_type: regexp
            new_name: k8s.pod.network.packets_received
            operations:
            - action: aggregate_labels
              aggregation_type: sum
              label_set:
              - pod
              - namespace
              - k8s.node.name
          - action: insert
            experimental_match_labels:
              k8s.node.name: \S+
              namespace: \S+
              pod: \S+
            include: k8s.container_network_transmit_packets_total
            match_type: regexp
            new_name: k8s.pod.network.packets_transmitted
            operations:
            - action: aggregate_labels
              aggregation_type: sum
              label_set:
              - pod
              - namespace
              - k8s.node.name
          - action: insert
            experimental_match_labels:
              k8s.node.name: \S+
              namespace: \S+
              pod: \S+
            include: k8s.container_network_receive_packets_dropped_total
            match_type: regexp
            new_name: k8s.pod.network.receive_packets_dropped
            operations:
            - action: aggregate_labels
              aggregation_type: sum
              label_set:
              - pod
              - namespace
              - k8s.node.name
          - action: insert
            experimental_match_labels:
              k8s.node.name: \S+
              namespace: \S+
              pod: \S+
            include: k8s.container_network_transmit_packets_dropped_total
            match_type: regexp
            new_name: k8s.pod.network.transmit_packets_dropped
            operations:
            - action: aggregate_labels
              aggregation_type: sum
              label_set:
              - pod
              - namespace
              - k8s.node.name
          - action: insert
            experimental_match_labels:
              k8s.node.name: \S+
              namespace: \S+
              pod: \S+
            include: k8s.container_fs_reads_total
            match_type: regexp
            new_name: k8s.pod.fs.reads.rate
            operations:
            - action: aggregate_labels
              aggregation_type: sum
              label_set:
              - pod
              - namespace
              - k8s.node.name
          - action: insert
            experimental_match_labels:
              k8s.node.name: \S+
              namespace: \S+
              pod: \S+
            include: k8s.container_fs_writes_total
            match_type: regexp
            new_name: k8s.pod.fs.writes.rate
            operations:
            - action: aggregate_labels
              aggregation_type: sum
              label_set:
              - pod
              - namespace
              - k8s.node.name
          - action: insert
            experimental_match_labels:
              k8s.node.name: \S+
              namespace: \S+
              pod: \S+
            include: k8s.container_fs_reads_bytes_total
            match_type: regexp
            new_name: k8s.pod.fs.reads.bytes.rate
            operations:
            - action: aggregate_labels
              aggregation_type: sum
              label_set:
              - pod
              - namespace
              - k8s.node.name
          - action: insert
            experimental_match_labels:
              k8s.node.name: \S+
              namespace: \S+
              pod: \S+
            include: k8s.container_fs_writes_bytes_total
            match_type: regexp
            new_name: k8s.pod.fs.writes.bytes.rate
            operations:
            - action: aggregate_labels
              aggregation_type: sum
              label_set:
              - pod
              - namespace
              - k8s.node.name
          - action: insert
            include: k8s.pod.fs.reads.rate
            new_name: k8s.pod.fs.reads.rate_temp
          - action: insert
            include: k8s.pod.fs.writes.rate
            new_name: k8s.pod.fs.writes.rate_temp
          - action: combine
            include: (k8s.pod.fs.reads.rate_temp|k8s.pod.fs.writes.rate_temp)
            match_type: regexp
            new_name: k8s.pod.fs.iops
            operations:
            - action: aggregate_labels
              aggregation_type: sum
              label_set:
              - pod
              - namespace
              - k8s.node.name
            submatch_case: lower
          - action: insert
            include: k8s.pod.fs.reads.bytes.rate
            new_name: k8s.pod.fs.reads.bytes.rate_temp
          - action: insert
            include: k8s.pod.fs.writes.bytes.rate
            new_name: k8s.pod.fs.writes.bytes.rate_temp
          - action: combine
            include: (k8s.pod.fs.reads.bytes.rate_temp|k8s.pod.fs.writes.bytes.rate_temp)
            match_type: regexp
            new_name: k8s.pod.fs.throughput
            operations:
            - action: aggregate_labels
              aggregation_type: sum
              label_set:
              - pod
              - namespace
              - k8s.node.name
            submatch_case: lower
          - action: insert
            experimental_match_labels:
              k8s.node.name: \S+
              namespace: \S+
              pod: \S+
            include: k8s.container_fs_usage_bytes
            match_type: regexp
            new_name: k8s.pod.fs.usage.bytes
            operations:
            - action: aggregate_labels
              aggregation_type: sum
              label_set:
              - pod
              - namespace
              - k8s.node.name
          - action: insert
            experimental_match_labels:
              id: /
            include: k8s.container_cpu_usage_seconds_total
            new_name: k8s.node.cpu.usage.seconds.rate
          - action: insert
            experimental_match_labels:
              id: /
            include: k8s.container_memory_working_set_bytes
            new_name: k8s.node.memory.working_set
          - action: insert
            experimental_match_labels:
              id: /
              k8s.node.name: \S+
            include: k8s.container_network_receive_bytes_total
            match_type: regexp
            new_name: k8s.node.network.bytes_received
            operations:
            - action: aggregate_labels
              aggregation_type: sum
              label_set:
              - k8s.node.name
          - action: insert
            experimental_match_labels:
              id: /
              k8s.node.name: \S+
            include: k8s.container_network_transmit_bytes_total
            match_type: regexp
            new_name: k8s.node.network.bytes_transmitted
            operations:
            - action: aggregate_labels
              aggregation_type: sum
              label_set:
              - k8s.node.name
          - action: insert
            experimental_match_labels:
              id: /
              k8s.node.name: \S+
            include: k8s.container_network_receive_packets_total
            match_type: regexp
            new_name: k8s.node.network.packets_received
            operations:
            - action: aggregate_labels
              aggregation_type: sum
              label_set:
              - k8s.node.name
          - action: insert
            experimental_match_labels:
              id: /
              k8s.node.name: \S+
            include: k8s.container_network_transmit_packets_total
            match_type: regexp
            new_name: k8s.node.network.packets_transmitted
            operations:
            - action: aggregate_labels
              aggregation_type: sum
              label_set:
              - k8s.node.name
          - action: insert
            experimental_match_labels:
              id: /
              k8s.node.name: \S+
            include: k8s.container_network_receive_packets_dropped_total
            match_type: regexp
            new_name: k8s.node.network.receive_packets_dropped
            operations:
            - action: aggregate_labels
              aggregation_type: sum
              label_set:
              - k8s.node.name
          - action: insert
            experimental_match_labels:
              id: /
              k8s.node.name: \S+
            include: k8s.container_network_transmit_packets_dropped_total
            match_type: regexp
            new_name: k8s.node.network.transmit_packets_dropped
            operations:
            - action: aggregate_labels
              aggregation_type: sum
              label_set:
              - k8s.node.name
          - action: insert
            include: k8s.pod.fs.reads.rate
            new_name: k8s.node.fs.reads.rate_temp
            operations:
            - action: aggregate_labels
              aggregation_type: sum
              label_set:
              - k8s.node.name
          - action: insert
            include: k8s.pod.fs.writes.rate
            new_name: k8s.node.fs.writes.rate_temp
            operations:
            - action: aggregate_labels
              aggregation_type: sum
              label_set:
              - k8s.node.name
          - action: insert
            include: k8s.pod.fs.reads.bytes.rate
            new_name: k8s.node.fs.reads.bytes.rate_temp
            operations:
            - action: aggregate_labels
              aggregation_type: sum
              label_set:
              - k8s.node.name
          - action: insert
            include: k8s.pod.fs.writes.bytes.rate
            new_name: k8s.node.fs.writes.bytes.rate_temp
            operations:
            - action: aggregate_labels
              aggregation_type: sum
              label_set:
              - k8s.node.name
          - action: combine
            include: (k8s.node.fs.reads.rate_temp|k8s.node.fs.writes.rate_temp)
            match_type: regexp
            new_name: k8s.node.fs.iops
            operations:
            - action: aggregate_labels
              aggregation_type: sum
              label_set:
              - k8s.node.name
            submatch_case: lower
          - action: combine
            include: (k8s.node.fs.reads.bytes.rate_temp|k8s.node.fs.writes.bytes.rate_temp)
            match_type: regexp
            new_name: k8s.node.fs.throughput
            operations:
            - action: aggregate_labels
              aggregation_type: sum
              label_set:
              - k8s.node.name
            submatch_case: lower
          - action: insert
            include: k8s.pod.fs.usage.bytes
            new_name: k8s.node.fs.usage
            operations:
            - action: aggregate_labels
              aggregation_type: sum
              label_set:
              - k8s.node.name
          - action: insert
            experimental_match_labels:
              resource: cpu
            include: k8s.kube_pod_container_resource_limits
            new_name: k8s.container.spec.cpu.limit_temp
          - action: insert
            experimental_match_labels:
              resource: cpu
            include: k8s.kube_pod_init_container_resource_limits
            new_name: k8s.initcontainer.spec.cpu.limit_temp
          - action: insert
            experimental_match_labels:
              resource: cpu
            include: k8s.kube_pod_container_resource_requests
            new_name: k8s.container.spec.cpu.requests_temp
          - action: insert
            experimental_match_labels:
              resource: cpu
            include: k8s.kube_pod_init_container_resource_requests
            new_name: k8s.initcontainer.spec.cpu.requests_temp
          - action: combine
            include: (k8s.container.spec.cpu.requests_temp|k8s.initcontainer.spec.cpu.requests_temp)
            match_type: regexp
            new_name: k8s.container.spec.cpu.requests
          - action: insert
            experimental_match_labels:
              resource: memory
            include: k8s.kube_pod_container_resource_requests
            new_name: k8s.container.spec.memory.requests_temp
          - action: insert
            experimental_match_labels:
              resource: memory
            include: k8s.kube_pod_init_container_resource_requests
            new_name: k8s.initcontainer.spec.memory.requests_temp
          - action: combine
            include: (k8s.container.spec.memory.requests_temp|k8s.initcontainer.spec.memory.requests_temp)
            match_type: regexp
            new_name: k8s.container.spec.memory.requests
          - action: insert
            experimental_match_labels:
              resource: memory
            include: k8s.kube_pod_container_resource_limits
            match_type: regexp
            new_name: k8s.container.spec.memory.limit_temp
          - action: insert
            experimental_match_labels:
              resource: memory
            include: k8s.kube_pod_init_container_resource_limits
            match_type: regexp
            new_name: k8s.initcontainer.spec.memory.limit_temp
          - action: insert
            include: k8s.kube_pod_container_status_waiting
            new_name: k8s.kube_pod_container_status_waiting_only_temp
          - action: insert
            include: k8s.kube_pod_container_status_running
            new_name: k8s.kube_pod_container_status_running_only_temp
          - action: insert
            include: k8s.kube_pod_container_status_terminated
            new_name: k8s.kube_pod_container_status_terminated_only_temp
          - action: combine
            include: ^k8s.kube_pod_container_status_(?P<status>[^_]*)_only_temp$
            match_type: regexp
            new_name: k8s.container.status_temp
            operations:
            - action: update_label
              label: status
              new_label: sw.k8s.container.status
            submatch_case: lower
          - action: insert
            include: k8s.kube_pod_init_container_status_waiting
            new_name: k8s.kube_pod_init_container_status_waiting_only_temp
          - action: insert
            include: k8s.kube_pod_init_container_status_running
            new_name: k8s.kube_pod_init_container_status_running_only_temp
          - action: insert
            include: k8s.kube_pod_init_container_status_terminated
            new_name: k8s.kube_pod_init_container_status_terminated_only_temp
          - action: combine
            include: ^k8s.kube_pod_init_container_status_(?P<status>[^_]*)_only_temp$
            match_type: regexp
            new_name: k8s.initcontainer.status_temp
            operations:
            - action: update_label
              label: status
              new_label: sw.k8s.container.status
            submatch_case: lower
          - action: combine
            include: (k8s.initcontainer.status_temp|k8s.container.status_temp)
            match_type: regexp
            new_name: k8s.container.status
            submatch_case: lower
          - action: insert
            include: k8s.container.spec.cpu.limit_temp
            new_name: k8s.pod.spec.cpu.limit
            operations:
            - action: aggregate_labels
              aggregation_type: sum
              label_set:
              - pod
              - namespace
              - k8s.node.name
          - action: combine
            include: (k8s.container.spec.cpu.limit_temp|k8s.initcontainer.spec.cpu.limit_temp)
            match_type: regexp
            new_name: k8s.container.spec.cpu.limit
          - action: insert
            include: k8s.container.spec.memory.limit_temp
            new_name: k8s.pod.spec.memory.limit
            operations:
            - action: aggregate_labels
              aggregation_type: sum
              label_set:
              - pod
              - namespace
              - k8s.node.name
          - action: combine
            include: (k8s.container.spec.memory.limit_temp|k8s.initcontainer.spec.memory.limit_temp)
            match_type: regexp
            new_name: k8s.container.spec.memory.limit
          - action: insert
            include: k8s.kube_pod_container_status_running
            new_name: k8s.pod.containers.running
            operations:
            - action: aggregate_labels
              aggregation_type: sum
              label_set:
              - pod
              - namespace
          - action: insert
            include: k8s.container.spec.cpu.requests
            new_name: k8s.pod.spec.cpu.requests
            operations:
            - action: aggregate_labels
              aggregation_type: sum
              label_set:
              - pod
              - namespace
              - k8s.node.name
          - action: insert
            include: k8s.container.spec.memory.requests
            new_name: k8s.pod.spec.memory.requests
            operations:
            - action: aggregate_labels
              aggregation_type: sum
              label_set:
              - pod
              - namespace
              - k8s.node.name
          - action: insert
            experimental_match_labels:
              owner_is_controller: "true"
              owner_kind: DaemonSet
            include: k8s.kube_pod_owner
            new_name: k8s.kube.pod.owner.daemonset
            operations:
            - action: update_label
              label: owner_name
              new_label: daemonset
          - action: insert
            experimental_match_labels:
              owner_is_controller: "true"
              owner_kind: ReplicaSet
            include: k8s.kube_pod_owner
            new_name: k8s.kube.pod.owner.replicaset
            operations:
            - action: update_label
              label: owner_name
              new_label: replicaset
          - action: insert
            experimental_match_labels:
              owner_is_controller: "true"
              owner_kind: StatefulSet
            include: k8s.kube_pod_owner
            new_name: k8s.kube.pod.owner.statefulset
            operations:
            - action: update_label
              label: owner_name
              new_label: statefulset
          - action: insert
            experimental_match_labels:
              owner_is_controller: "true"
              owner_kind: Job
            include: k8s.kube_pod_owner
            new_name: k8s.kube.pod.owner.job
            operations:
            - action: update_label
              label: owner_name
              new_label: job_name
          - action: insert
            experimental_match_labels:
              owner_is_controller: "true"
              owner_kind: Deployment
            include: k8s.kube_replicaset_owner
            new_name: k8s.kube.replicaset.owner.deployment
            operations:
            - action: update_label
              label: owner_name
              new_label: deployment
          - action: insert
            experimental_match_labels:
              resource: cpu
            include: k8s.kube_node_status_capacity
            new_name: k8s.node.cpu.capacity
          - action: insert
            experimental_match_labels:
              resource: cpu
            include: k8s.kube_node_status_allocatable
            new_name: k8s.node.cpu.allocatable
          - action: insert
            experimental_match_labels:
              resource: memory
            include: k8s.kube_node_status_capacity
            new_name: k8s.node.memory.capacity
          - action: insert
            experimental_match_labels:
              resource: memory
            include: k8s.kube_node_status_allocatable
            new_name: k8s.node.memory.allocatable
          - action: insert
            experimental_match_labels:
              condition: Ready
              status: "true"
            include: k8s.kube_node_status_condition
            new_name: k8s.node.status.condition.ready
          - action: insert
            experimental_match_labels:
              condition: NetworkUnavailable
              status: "true"
            include: k8s.kube_node_status_condition
            new_name: k8s.node.status.condition.networkunavailable
          - action: insert
            experimental_match_labels:
              condition: PIDPressure
              status: "true"
            include: k8s.kube_node_status_condition
            new_name: k8s.node.status.condition.pidpressure
          - action: insert
            experimental_match_labels:
              condition: MemoryPressure
              status: "true"
            include: k8s.kube_node_status_condition
            new_name: k8s.node.status.condition.memorypressure
          - action: insert
            experimental_match_labels:
              condition: DiskPressure
              status: "true"
            include: k8s.kube_node_status_condition
            new_name: k8s.node.status.condition.diskpressure
          - action: insert
            experimental_match_labels:
              phase: Running
            include: k8s.kube_pod_status_phase
            new_name: k8s.pod.status.phase.running_temp
          - action: insert
            include: k8s.kube_pod_info
            new_name: k8s.cluster.pods
            operations:
            - action: aggregate_labels
              aggregation_type: sum
              label_set: []
          - action: insert
            include: k8s.kube_node_info
            new_name: k8s.cluster.nodes
            operations:
            - action: aggregate_labels
              aggregation_type: sum
              label_set: []
          - action: insert
            include: k8s.node.status.condition.ready
            new_name: k8s.cluster.nodes.ready
            operations:
            - action: aggregate_labels
              aggregation_type: sum
              label_set: []
          - action: insert
            include: k8s.node.status.condition.ready
            new_name: k8s.cluster.nodes.ready.avg
            operations:
            - action: aggregate_labels
              aggregation_type: mean
              label_set: []
          - action: insert
            include: k8s.container.spec.memory.requests
            new_name: k8s.cluster.spec.memory.requests
            operations:
            - action: aggregate_labels
              aggregation_type: sum
              label_set: []
          - action: insert
            include: k8s.container.spec.cpu.requests
            new_name: k8s.cluster.spec.cpu.requests
            operations:
            - action: aggregate_labels
              aggregation_type: sum
              label_set: []
          - action: insert
            include: k8s.pod.status.phase.running_temp
            new_name: k8s.cluster.pods.running
            operations:
            - action: aggregate_labels
              aggregation_type: sum
              label_set: []
          - action: insert
            include: k8s.node.cpu.capacity
            new_name: k8s.cluster.cpu.capacity
            operations:
            - action: aggregate_labels
              aggregation_type: sum
              label_set: []
          - action: insert
            include: k8s.node.cpu.allocatable
            new_name: k8s.cluster.cpu.allocatable
            operations:
            - action: aggregate_labels
              aggregation_type: sum
              label_set: []
          - action: insert
            include: k8s.node.memory.capacity
            new_name: k8s.cluster.memory.capacity
            operations:
            - action: aggregate_labels
              aggregation_type: sum
              label_set: []
          - action: insert
            include: k8s.node.memory.allocatable
            new_name: k8s.cluster.memory.allocatable
            operations:
            - action: aggregate_labels
              aggregation_type: sum
              label_set: []
          - action: insert
            experimental_match_labels:
              scrape_job: .*apiservers.*
            include: k8s.kubernetes_build_info
            match_type: regexp
            new_name: k8s.cluster.version
            operations:
            - action: update_label
              label: git_version
              new_label: sw.k8s.cluster.version
            - action: aggregate_labels
              aggregation_type: sum
              label_set:
              - sw.k8s.cluster.version
          - action: update
            include: k8s.kubernetes_build_info
            new_name: k8s.kubernetes_build_info_temp
          - action: insert
            experimental_match_labels:
              code: ^(([0-3]|[6-9])\d\d)|(4([0-1]|[3-9])\d)|(42[0-8])$
            include: apiserver_request_total
            match_type: regexp
            new_name: apiserver_request_not_failed_temp
          - action: update
            include: apiserver_request_not_failed_temp
            new_name: apiserver_request_not_failed_temp
            operations:
            - action: aggregate_labels
              aggregation_type: sum
              label_set: []
          - action: insert
            include: apiserver_request_total
            new_name: apiserver_request_total_temp
            operations:
            - action: aggregate_labels
              aggregation_type: sum
              label_set: []
          - action: insert
            experimental_match_labels:
              owner_is_controller: "true"
              owner_kind: CronJob
            include: k8s.kube_job_owner
            new_name: k8s.kube.job.owner.cronjob
            operations:
            - action: update_label
              label: owner_name
              new_label: cronjob
        metricstransform/rename:
          transforms:
          - action: update
            include: ^(kube_|container_|kubernetes_|kubelet_)(.*)$$
            match_type: regexp
            new_name: k8s.$${1}$${2}
        metricstransform/rename-otel:
          transforms:
          - action: update
            include: ^(.*)$$
            match_type: regexp
            new_name: k8s.$${1}
        resource/events:
          attributes:
          - action: insert
            key: sw.k8s.agent.manifest.version
            value: ${MANIFEST_VERSION}
          - action: insert
            key: sw.k8s.agent.app.version
            value: ${APP_VERSION}
          - action: insert
            key: sw.k8s.cluster.uid
            value: ${CLUSTER_UID}
          - action: insert
            key: k8s.cluster.name
            value: ${CLUSTER_NAME}
          - action: insert
            key: sw.k8s.log.type
            value: event
        resource/metrics:
          attributes:
          - action: delete
            key: service.name
          - action: delete
            key: service.instance.id
          - action: delete
            key: net.host.name
          - action: delete
            key: net.host.port
          - action: delete
            key: http.scheme
          - action: insert
            key: sw.k8s.agent.manifest.version
            value: ${MANIFEST_VERSION}
          - action: insert
            key: sw.k8s.agent.app.version
            value: ${APP_VERSION}
          - action: insert
            key: sw.k8s.cluster.uid
            value: ${CLUSTER_UID}
          - action: insert
            key: k8s.cluster.name
            value: ${CLUSTER_NAME}
          - action: insert
            from_attribute: kubelet_version
            key: sw.k8s.node.version
          - action: insert
            from_attribute: container_runtime_version
            key: sw.k8s.node.container.runtime.version
          - action: insert
            from_attribute: provider_id
            key: sw.k8s.node.provider.id
          - action: insert
            from_attribute: os_image
            key: sw.k8s.node.os.image
          - action: insert
            from_attribute: internal_ip
            key: sw.k8s.node.ip.internal
          - action: insert
            from_attribute: namespace
            key: k8s.namespace.name
          - action: insert
            from_attribute: pod
            key: k8s.pod.name
          - action: insert
            from_attribute: pod_ip
            key: sw.k8s.pod.ip
          - action: insert
            from_attribute: host_ip
            key: sw.k8s.pod.host.ip
          - action: insert
            from_attribute: created_by_kind
            key: sw.k8s.pod.createdby.kind
          - action: insert
            from_attribute: created_by_name
            key: sw.k8s.pod.createdby.name
          - action: insert
            from_attribute: host_network
            key: sw.k8s.pod.host.network
          - action: insert
            from_attribute: priority_class
            key: sw.k8s.pod.priority_class
          - action: extract
            key: container_id
            pattern: ^(?P<extracted_container_runtime>[^:]+)://(?P<extracted_container_id>[^/]+)$
          - action: insert
            from_attribute: extracted_container_id
            key: container.id
          - action: insert
            from_attribute: extracted_container_runtime
            key: container.runtime
          - action: insert
            from_attribute: container
            key: k8s.container.name
          - action: insert
            from_attribute: image_id
            key: k8s.container.image.id
          - action: insert
            from_attribute: image
            key: k8s.container.image.name
          - action: insert
            from_attribute: replicaset
            key: k8s.replicaset.name
          - action: insert
            from_attribute: deployment
            key: k8s.deployment.name
          - action: insert
            from_attribute: statefulset
            key: k8s.statefulset.name
          - action: insert
            from_attribute: daemonset
            key: k8s.daemonset.name
          - action: insert
            from_attribute: job_name
            key: k8s.job.name
          - action: insert
            from_attribute: job_condition
            key: k8s.job.condition
          - action: insert
            from_attribute: cronjob
            key: k8s.cronjob.name
          - action: insert
            from_attribute: persistentvolume
            key: k8s.persistentvolume.name
          - action: insert
            from_attribute: persistentvolumeclaim
            key: k8s.persistentvolumeclaim.name
        resource/otlp-metrics:
          attributes:
          - action: insert
            key: sw.k8s.agent.manifest.version
            value: ${MANIFEST_VERSION}
          - action: insert
            key: sw.k8s.agent.app.version
            value: ${APP_VERSION}
          - action: insert
            key: sw.k8s.cluster.uid
            value: ${CLUSTER_UID}
          - action: insert
            key: k8s.cluster.name
            value: ${CLUSTER_NAME}
<<<<<<< HEAD
        swk8sattributes:
          auth_type: serviceAccount
          cronjob:
            association:
            - sources:
              - from: resource_attribute
                name: k8s.cronjob.name
              - from: resource_attribute
                name: k8s.namespace.name
            extract:
              annotations:
              - from: cronjob
                key_regex: (.*)
                tag_name: k8s.cronjob.annotations.$$1
              labels:
              - from: cronjob
                key_regex: (.*)
                tag_name: k8s.cronjob.labels.$$1
          daemonset:
            association:
            - sources:
              - from: resource_attribute
                name: k8s.daemonset.name
              - from: resource_attribute
                name: k8s.namespace.name
            extract:
              annotations:
              - from: daemonset
                key_regex: (.*)
                tag_name: k8s.daemonset.annotations.$$1
              labels:
              - from: daemonset
                key_regex: (.*)
                tag_name: k8s.daemonset.labels.$$1
          deployment:
            association:
            - sources:
              - from: resource_attribute
                name: k8s.deployment.name
              - from: resource_attribute
                name: k8s.namespace.name
            extract:
              annotations:
              - from: deployment
                key_regex: (.*)
                tag_name: k8s.deployment.annotations.$$1
              labels:
              - from: deployment
                key_regex: (.*)
                tag_name: k8s.deployment.labels.$$1
          extract:
            annotations:
            - from: pod
              key_regex: (.*)
              tag_name: k8s.pod.annotations.$$1
            - from: namespace
              key_regex: (.*)
              tag_name: k8s.namespace.annotations.$$1
            labels:
            - from: pod
              key_regex: (.*)
              tag_name: k8s.pod.labels.$$1
            - from: namespace
              key_regex: (.*)
              tag_name: k8s.namespace.labels.$$1
            metadata:
            - k8s.deployment.name
            - k8s.replicaset.name
            - k8s.daemonset.name
            - k8s.job.name
            - k8s.cronjob.name
            - k8s.statefulset.name
            - k8s.node.name
          job:
            association:
            - sources:
              - from: resource_attribute
                name: k8s.job.name
              - from: resource_attribute
                name: k8s.namespace.name
            extract:
              annotations:
              - from: job
                key_regex: (.*)
                tag_name: k8s.job.annotations.$$1
              labels:
              - from: job
                key_regex: (.*)
                tag_name: k8s.job.labels.$$1
          node:
            association:
            - sources:
              - from: resource_attribute
                name: k8s.node.name
            extract:
              annotations:
              - from: node
                key_regex: (.*)
                tag_name: k8s.node.annotations.$$1
              labels:
              - from: node
                key_regex: (.*)
                tag_name: k8s.node.labels.$$1
          passthrough: false
          persistentvolume:
            association:
            - sources:
              - from: resource_attribute
                name: k8s.persistentvolume.name
            extract:
              annotations:
              - from: persistentvolume
                key_regex: (.*)
                tag_name: k8s.persistentvolume.annotations.$$1
              labels:
              - from: persistentvolume
                key_regex: (.*)
                tag_name: k8s.persistentvolume.labels.$$1
          persistentvolumeclaim:
            association:
            - sources:
              - from: resource_attribute
                name: k8s.persistentvolumeclaim.name
              - from: resource_attribute
                name: k8s.namespace.name
            extract:
              annotations:
              - from: persistentvolumeclaim
                key_regex: (.*)
                tag_name: k8s.persistentvolumeclaim.annotations.$$1
              labels:
              - from: persistentvolumeclaim
                key_regex: (.*)
                tag_name: k8s.persistentvolumeclaim.labels.$$1
          pod_association:
          - sources:
            - from: resource_attribute
              name: k8s.pod.name
            - from: resource_attribute
              name: k8s.namespace.name
          replicaset:
            association:
            - sources:
              - from: resource_attribute
                name: k8s.replicaset.name
              - from: resource_attribute
                name: k8s.namespace.name
            extract:
              annotations:
              - from: replicaset
                key_regex: (.*)
                tag_name: k8s.replicaset.annotations.$$1
              labels:
              - from: replicaset
                key_regex: (.*)
                tag_name: k8s.replicaset.labels.$$1
          service:
            association:
            - sources:
              - from: resource_attribute
                name: k8s.service.name
              - from: resource_attribute
                name: k8s.namespace.name
            extract:
              annotations:
              - from: service
                key_regex: (.*)
                tag_name: k8s.service.annotations.$$1
              labels:
              - from: service
                key_regex: (.*)
                tag_name: k8s.service.labels.$$1
          set_object_existence: true
          statefulset:
            association:
            - sources:
              - from: resource_attribute
                name: k8s.statefulset.name
              - from: resource_attribute
                name: k8s.namespace.name
            extract:
              annotations:
              - from: statefulset
                key_regex: (.*)
                tag_name: k8s.statefulset.annotations.$$1
              labels:
              - from: statefulset
                key_regex: (.*)
                tag_name: k8s.statefulset.labels.$$1
        swmetricstransform/postprocessing:
          transforms:
          - action: update
            include: k8s.container.status
            operations:
            - action: filter_datapoints
              datapoint_value: 1
              datapoint_value_action: include
        swmetricstransform/preprocessing:
          transforms:
          - action: insert
            experimental_match_labels:
              condition: Ready
            include: k8s.kube_node_status_condition
            new_name: k8s.kube_node_status_ready
            operations:
            - action: filter_datapoints
              datapoint_value: 1
              datapoint_value_action: include
            - action: update_label
              label: status
              value_actions:
              - new_value: Ready
                value: "true"
              - new_value: NotReady
                value: "false"
              - new_value: Unknown
                value: unknown
            - action: update_label
              label: status
              new_label: sw.k8s.node.status
          - action: insert
            experimental_match_labels:
              condition: Available
            include: k8s.kube_deployment_status_condition
            new_name: k8s.deployment.condition.available
            operations:
            - action: filter_datapoints
              datapoint_value: 1
              datapoint_value_action: include
            - action: update_label
              label: status
              new_label: sw.k8s.deployment.condition.available
          - action: insert
            experimental_match_labels:
              condition: Progressing
            include: k8s.kube_deployment_status_condition
            new_name: k8s.deployment.condition.progressing
            operations:
            - action: filter_datapoints
              datapoint_value: 1
              datapoint_value_action: include
            - action: update_label
              label: status
              new_label: sw.k8s.deployment.condition.progressing
          - action: insert
            experimental_match_labels:
              condition: ReplicaFailure
            include: k8s.kube_deployment_status_condition
            new_name: k8s.deployment.condition.replicafailure
            operations:
            - action: filter_datapoints
              datapoint_value: 1
              datapoint_value_action: include
            - action: update_label
              label: status
              new_label: sw.k8s.deployment.condition.replicafailure
          - action: update
            include: k8s.kube_pod_status_reason
            new_name: k8s.pod.status.reason
            operations:
            - action: filter_datapoints
              datapoint_value: 1
              datapoint_value_action: include
          - action: update
            include: k8s.kube_pod_status_phase
            operations:
            - action: filter_datapoints
              datapoint_value: 1
              datapoint_value_action: include
          - action: update
            include: k8s.kube_pod_start_time
            operations:
            - action: filter_datapoints
              datapoint_value: 0
              datapoint_value_action: exclude
          - action: update
            include: k8s.kube_pod_completion_time
            operations:
            - action: filter_datapoints
              datapoint_value: 0
              datapoint_value_action: exclude
          - action: insert
            include: k8s.kube_persistentvolume_status_phase
            new_name: k8s.persistentvolume.status.phase
            operations:
            - action: filter_datapoints
              datapoint_value: 1
              datapoint_value_action: include
            - action: update_label
              label: phase
              new_label: sw.k8s.persistentvolume.status
          - action: insert
            include: k8s.kube_persistentvolumeclaim_status_phase
            new_name: k8s.persistentvolumeclaim.status.phase
            operations:
            - action: filter_datapoints
              datapoint_value: 1
              datapoint_value_action: include
            - action: update_label
              label: phase
              new_label: sw.k8s.persistentvolumeclaim.status
          - action: update
            include: k8s.kube_node_created
            operations:
            - action: filter_datapoints
              datapoint_value: 0
              datapoint_value_action: exclude
          - action: update
            include: k8s.kube_pod_created
            operations:
            - action: filter_datapoints
              datapoint_value: 0
              datapoint_value_action: exclude
          - action: update
            include: k8s.kube_deployment_created
            operations:
            - action: filter_datapoints
              datapoint_value: 0
              datapoint_value_action: exclude
          - action: update
            include: k8s.kube_daemonset_created
            operations:
            - action: filter_datapoints
              datapoint_value: 0
              datapoint_value_action: exclude
          - action: update
            include: k8s.kube_namespace_status_phase
            operations:
            - action: filter_datapoints
              datapoint_value: 1
              datapoint_value_action: include
          - action: update
            include: k8s.kube_namespace_created
            operations:
            - action: filter_datapoints
              datapoint_value: 0
              datapoint_value_action: exclude
          - action: update
            include: k8s.kube_statefulset_created
            operations:
            - action: filter_datapoints
              datapoint_value: 0
              datapoint_value_action: exclude
          - action: update
            include: k8s.kube_job_created
            operations:
            - action: filter_datapoints
              datapoint_value: 0
              datapoint_value_action: exclude
          - action: update
            include: k8s.kube_job_status_completion_time
            operations:
            - action: filter_datapoints
              datapoint_value: 0
              datapoint_value_action: exclude
          - action: update
            include: k8s.kube_job_status_start_time
            operations:
            - action: filter_datapoints
              datapoint_value: 0
              datapoint_value_action: exclude
=======
>>>>>>> 9d5d731c
        transform:
          metric_statements:
          - context: datapoint
            statements:
            - set(attributes["job_condition"], "Active") where IsMatch(metric.name, "^.*kube_job_status_active$")
              == true and value_double > 0
            - set(attributes["job_condition"], "Failed") where IsMatch(metric.name, "^.*kube_job_failed$")
              == true and IsMatch(attributes["condition"], "^true$") == true and value_double
              > 0
            - set(attributes["job_condition"], "Complete") where IsMatch(metric.name, "^.*kube_job_complete$")
              == true and IsMatch(attributes["condition"], "^true$") == true and value_double
              > 0
        transform/cleanup_attributes_for_nonexisting_entities:
          metric_statements:
          - context: metric
            statements:
            - delete_key(resource.attributes, "k8s.node.name") where resource.attributes["sw.k8s.node.found"]
              == "false"
            - delete_key(resource.attributes, "sw.k8s.pod.found")
            - delete_key(resource.attributes, "sw.k8s.deployment.found")
            - delete_key(resource.attributes, "sw.k8s.statefulset.found")
            - delete_key(resource.attributes, "sw.k8s.replicaset.found")
            - delete_key(resource.attributes, "sw.k8s.daemonset.found")
            - delete_key(resource.attributes, "sw.k8s.job.found")
            - delete_key(resource.attributes, "sw.k8s.cronjob.found")
            - delete_key(resource.attributes, "sw.k8s.node.found")
        transform/unify_node_attribute:
          metric_statements:
          - context: datapoint
            statements:
            - set(attributes["k8s.node.name"], resource.attributes["service.instance.id"])
              where IsMatch(metric.name, "^(container_.*)$") == true and attributes["k8s.node.name"]
              == nil
      receivers:
        otlp:
          protocols:
            grpc:
              endpoint: 0.0.0.0:4317
        prometheus/kube-state-metrics:
          config:
            scrape_configs:
            - honor_labels: true
              honor_timestamps: false
              job_name: kube-state-metrics
              metrics_path: /metrics
              scheme: http
              scrape_interval: 60s
              static_configs:
              - targets:
                - ${KUBE_STATE_METRICS_URL}
        prometheus/node-metrics:
          config:
            scrape_configs:
            - authorization:
                credentials_file: /var/run/secrets/kubernetes.io/serviceaccount/token
                type: Bearer
              enable_http2: true
              follow_redirects: true
              honor_timestamps: false
              job_name: kubernetes-nodes-cadvisor
              kubernetes_sd_configs:
              - enable_http2: true
                follow_redirects: true
                kubeconfig_file: ""
                role: node
              metrics_path: /metrics
              relabel_configs:
              - action: labelmap
                regex: __meta_kubernetes_node_label_(.+)
                replacement: $$1
                separator: ;
              - action: replace
                regex: (.*)
                replacement: kubernetes.default.svc:443
                separator: ;
                target_label: __address__
              - action: replace
                regex: (.+)
                replacement: /api/v1/nodes/$$1/proxy/metrics/cadvisor
                separator: ;
                source_labels:
                - __meta_kubernetes_node_name
                target_label: __metrics_path__
              - replacement: kubernetes-nodes-cadvisor
                source_labels:
                - __address__
                target_label: scrape_job
              scheme: https
              scrape_interval: 60s
              scrape_timeout: 10s
              tls_config:
                ca_file: /var/run/secrets/kubernetes.io/serviceaccount/ca.crt
                insecure_skip_verify: true
            - authorization:
                credentials_file: /var/run/secrets/kubernetes.io/serviceaccount/token
                type: Bearer
              enable_http2: true
              follow_redirects: true
              honor_timestamps: false
              job_name: kubernetes-nodes
              kubernetes_sd_configs:
              - enable_http2: true
                follow_redirects: true
                kubeconfig_file: ""
                role: node
              metrics_path: /metrics
              relabel_configs:
              - action: labelmap
                regex: __meta_kubernetes_node_label_(.+)
                replacement: $$1
                separator: ;
              - action: replace
                regex: (.*)
                replacement: kubernetes.default.svc:443
                separator: ;
                target_label: __address__
              - action: replace
                regex: (.+)
                replacement: /api/v1/nodes/$$1/proxy/metrics
                separator: ;
                source_labels:
                - __meta_kubernetes_node_name
                target_label: __metrics_path__
              - replacement: kubernetes-nodes
                source_labels:
                - __address__
                target_label: scrape_job
              scheme: https
              scrape_interval: 60s
              scrape_timeout: 10s
              tls_config:
                ca_file: /var/run/secrets/kubernetes.io/serviceaccount/ca.crt
                insecure_skip_verify: true
            - authorization:
                credentials_file: /var/run/secrets/kubernetes.io/serviceaccount/token
                type: Bearer
              enable_http2: true
              follow_redirects: true
              honor_timestamps: false
              job_name: kubernetes-apiservers
              kubernetes_sd_configs:
              - enable_http2: true
                follow_redirects: true
                kubeconfig_file: ""
                role: endpoints
              metrics_path: /metrics
              relabel_configs:
              - action: keep
                regex: default;kubernetes;https
                replacement: $$1
                separator: ;
                source_labels:
                - __meta_kubernetes_namespace
                - __meta_kubernetes_service_name
                - __meta_kubernetes_endpoint_port_name
              - replacement: kubernetes-apiservers
                source_labels:
                - __address__
                target_label: scrape_job
              scheme: https
              scrape_interval: 60s
              scrape_timeout: 10s
              tls_config:
                ca_file: /var/run/secrets/kubernetes.io/serviceaccount/ca.crt
                insecure_skip_verify: true
      service:
        extensions:
        - health_check
        - memory_ballast
        pipelines:
          metrics:
            exporters:
            - otlp
            processors:
            - memory_limiter
            - filter/histograms
            - batch
            receivers:
            - forward/metric-exporter
          metrics/kubestatemetrics:
            exporters:
            - forward/prometheus
            processors:
            - memory_limiter
            - filter/kube-state-metrics
            receivers:
            - prometheus/kube-state-metrics
          metrics/otlp:
            exporters:
            - forward/metric-exporter
            processors:
            - memory_limiter
            - metricstransform/rename-otel
            - resource/otlp-metrics
            receivers:
            - otlp
          metrics/prometheus:
            exporters:
            - forward/metric-exporter
            processors:
            - memory_limiter
            - filter/receiver
            - transform
            - filter/remove_internal
            - attributes/remove_prometheus_attributes
            - attributes/remove_prometheus_attributes_endpoint
            - attributes/unify_node_attribute
            - transform/unify_node_attribute
            - attributes/unify_volume_attribute
            - attributes/unify_service_attribute
            - attributes/unify_endpoint_attribute
            - attributes/unify_pod_attribute
            - attributes/identify_init_container
            - attributes/identify_standard_container
            - metricstransform/rename
            - metricstransform/preprocessing
            - filter/preprocessing
            - filter/remove_internal_postprocessing
            - attributes/remove_temp
            - attributes/attributes_pod_status
            - attributes/attributes_namespace_status
            - cumulativetodelta
            - deltatorate
            - experimental_metricsgeneration/cluster
            - groupbyattrs/node
            - metricstransform/aggregate_node_level
            - groupbyattrs/pod
            - metricstransform/aggregate_pod_level
            - groupbyattrs/all
            - resource/metrics
            - swk8sattributes
            - transform/cleanup_attributes_for_nonexisting_entities
            - filter/remove_temporary_metrics
            receivers:
            - forward/prometheus
          metrics/prometheus-node-metrics:
            exporters:
            - forward/prometheus
            processors:
            - memory_limiter
            - filter/prometheus-node-metrics
            receivers:
            - prometheus/node-metrics
        telemetry:
          logs:
            level: info
          metrics:
            address: 0.0.0.0:8888
    resource.proto: |
      // Copyright 2019, OpenTelemetry Authors
      //
      // Licensed under the Apache License, Version 2.0 (the "License");
      // you may not use this file except in compliance with the License.
      // You may obtain a copy of the License at
      //
      //     http://www.apache.org/licenses/LICENSE-2.0
      //
      // Unless required by applicable law or agreed to in writing, software
      // distributed under the License is distributed on an "AS IS" BASIS,
      // WITHOUT WARRANTIES OR CONDITIONS OF ANY KIND, either express or implied.
      // See the License for the specific language governing permissions and
      // limitations under the License.

      syntax = "proto3";

      package opentelemetry.proto.resource.v1;

      import "opentelemetry/proto/common/v1/common.proto";

      option csharp_namespace = "OpenTelemetry.Proto.Resource.V1";
      option java_multiple_files = true;
      option java_package = "io.opentelemetry.proto.resource.v1";
      option java_outer_classname = "ResourceProto";
      option go_package = "go.opentelemetry.io/proto/otlp/resource/v1";

      // Resource information.
      message Resource {
        // Set of attributes that describe the resource.
        // Attribute keys MUST be unique (it is not allowed to have more than one
        // attribute with the same key).
        repeated opentelemetry.proto.common.v1.KeyValue attributes = 1;

        // dropped_attributes_count is the number of dropped attributes. If the value is 0, then
        // no attributes were dropped.
        uint32 dropped_attributes_count = 2;
      }
Metrics config should match snapshot when using Prometheus url with extra_scrape_metrics:
  1: |
    common.proto: "// Copyright 2019, OpenTelemetry Authors\n//\n// Licensed under the Apache License, Version 2.0 (the \"License\");\n// you may not use this file except in compliance with the License.\n// You may obtain a copy of the License at\n//\n//     http://www.apache.org/licenses/LICENSE-2.0\n//\n// Unless required by applicable law or agreed to in writing, software\n// distributed under the License is distributed on an \"AS IS\" BASIS,\n// WITHOUT WARRANTIES OR CONDITIONS OF ANY KIND, either express or implied.\n// See the License for the specific language governing permissions and\n// limitations under the License.\n\nsyntax = \"proto3\";\n\npackage opentelemetry.proto.common.v1;\n\noption csharp_namespace = \"OpenTelemetry.Proto.Common.V1\";\noption java_multiple_files = true;\noption java_package = \"io.opentelemetry.proto.common.v1\";\noption java_outer_classname = \"CommonProto\";\noption go_package = \"go.opentelemetry.io/proto/otlp/common/v1\";\n\n// AnyValue is used to represent any type of attribute value. AnyValue may contain a\n// primitive value such as a string or integer or it may contain an arbitrary nested\n// object containing arrays, key-value lists and primitives.\nmessage AnyValue {\n  // The value is one of the listed fields. It is valid for all values to be unspecified\n  // in which case this AnyValue is considered to be \"empty\".\n  oneof value {\n    string string_value = 1;\n    bool bool_value = 2;\n    int64 int_value = 3;\n    double double_value = 4;\n    ArrayValue array_value = 5;\n    KeyValueList kvlist_value = 6;\n    bytes bytes_value = 7;\n  }\n}\n\n// ArrayValue is a list of AnyValue messages. We need ArrayValue as a message\n// since oneof in AnyValue does not allow repeated fields.\nmessage ArrayValue {\n  // Array of values. The array may be empty (contain 0 elements).\n  repeated AnyValue values = 1;\n}\n\n// KeyValueList is a list of KeyValue messages. We need KeyValueList as a message\n// since `oneof` in AnyValue does not allow repeated fields. Everywhere else where we need\n// a list of KeyValue messages (e.g. in Span) we use `repeated KeyValue` directly to\n// avoid unnecessary extra wrapping (which slows down the protocol). The 2 approaches\n// are semantically equivalent.\nmessage KeyValueList {\n  // A collection of key/value pairs of key-value pairs. The list may be empty (may\n  // contain 0 elements).\n  // The keys MUST be unique (it is not allowed to have more than one\n  // value with the same key).\n  repeated KeyValue values = 1;\n}\n\n// KeyValue is a key-value pair that is used to store Span attributes, Link\n// attributes, etc.\nmessage KeyValue {\n  string key = 1;\n  AnyValue value = 2;\n}\n\n// InstrumentationScope is a message representing the instrumentation scope information\n// such as the fully qualified name and version. \nmessage InstrumentationScope {\n  // An empty instrumentation scope name means the name is unknown.\n  string name = 1;\n  string version = 2;\n  repeated KeyValue attributes = 3;\n  uint32 dropped_attributes_count = 4;\n}\n"
    logs.proto: |
      // Copyright 2020, OpenTelemetry Authors
      //
      // Licensed under the Apache License, Version 2.0 (the "License");
      // you may not use this file except in compliance with the License.
      // You may obtain a copy of the License at
      //
      //     http://www.apache.org/licenses/LICENSE-2.0
      //
      // Unless required by applicable law or agreed to in writing, software
      // distributed under the License is distributed on an "AS IS" BASIS,
      // WITHOUT WARRANTIES OR CONDITIONS OF ANY KIND, either express or implied.
      // See the License for the specific language governing permissions and
      // limitations under the License.

      syntax = "proto3";

      package opentelemetry.proto.logs.v1;

      import "opentelemetry/proto/common/v1/common.proto";
      import "opentelemetry/proto/resource/v1/resource.proto";

      option csharp_namespace = "OpenTelemetry.Proto.Logs.V1";
      option java_multiple_files = true;
      option java_package = "io.opentelemetry.proto.logs.v1";
      option java_outer_classname = "LogsProto";
      option go_package = "go.opentelemetry.io/proto/otlp/logs/v1";

      // LogsData represents the logs data that can be stored in a persistent storage,
      // OR can be embedded by other protocols that transfer OTLP logs data but do not
      // implement the OTLP protocol.
      //
      // The main difference between this message and collector protocol is that
      // in this message there will not be any "control" or "metadata" specific to
      // OTLP protocol.
      //
      // When new fields are added into this message, the OTLP request MUST be updated
      // as well.
      message LogsData {
        // An array of ResourceLogs.
        // For data coming from a single resource this array will typically contain
        // one element. Intermediary nodes that receive data from multiple origins
        // typically batch the data before forwarding further and in that case this
        // array will contain multiple elements.
        repeated ResourceLogs resource_logs = 1;
      }

      // A collection of ScopeLogs from a Resource.
      message ResourceLogs {
        reserved 1000;

        // The resource for the logs in this message.
        // If this field is not set then resource info is unknown.
        opentelemetry.proto.resource.v1.Resource resource = 1;

        // A list of ScopeLogs that originate from a resource.
        repeated ScopeLogs scope_logs = 2;

        // This schema_url applies to the data in the "resource" field. It does not apply
        // to the data in the "scope_logs" field which have their own schema_url field.
        string schema_url = 3;
      }

      // A collection of Logs produced by a Scope.
      message ScopeLogs {
        // The instrumentation scope information for the logs in this message.
        // Semantically when InstrumentationScope isn't set, it is equivalent with
        // an empty instrumentation scope name (unknown).
        opentelemetry.proto.common.v1.InstrumentationScope scope = 1;

        // A list of log records.
        repeated LogRecord log_records = 2;

        // This schema_url applies to all logs in the "logs" field.
        string schema_url = 3;
      }

      // Possible values for LogRecord.SeverityNumber.
      enum SeverityNumber {
        // UNSPECIFIED is the default SeverityNumber, it MUST NOT be used.
        SEVERITY_NUMBER_UNSPECIFIED = 0;
        SEVERITY_NUMBER_TRACE  = 1;
        SEVERITY_NUMBER_TRACE2 = 2;
        SEVERITY_NUMBER_TRACE3 = 3;
        SEVERITY_NUMBER_TRACE4 = 4;
        SEVERITY_NUMBER_DEBUG  = 5;
        SEVERITY_NUMBER_DEBUG2 = 6;
        SEVERITY_NUMBER_DEBUG3 = 7;
        SEVERITY_NUMBER_DEBUG4 = 8;
        SEVERITY_NUMBER_INFO   = 9;
        SEVERITY_NUMBER_INFO2  = 10;
        SEVERITY_NUMBER_INFO3  = 11;
        SEVERITY_NUMBER_INFO4  = 12;
        SEVERITY_NUMBER_WARN   = 13;
        SEVERITY_NUMBER_WARN2  = 14;
        SEVERITY_NUMBER_WARN3  = 15;
        SEVERITY_NUMBER_WARN4  = 16;
        SEVERITY_NUMBER_ERROR  = 17;
        SEVERITY_NUMBER_ERROR2 = 18;
        SEVERITY_NUMBER_ERROR3 = 19;
        SEVERITY_NUMBER_ERROR4 = 20;
        SEVERITY_NUMBER_FATAL  = 21;
        SEVERITY_NUMBER_FATAL2 = 22;
        SEVERITY_NUMBER_FATAL3 = 23;
        SEVERITY_NUMBER_FATAL4 = 24;
      }

      // Masks for LogRecord.flags field.
      enum LogRecordFlags {
        LOG_RECORD_FLAG_UNSPECIFIED = 0;
        LOG_RECORD_FLAG_TRACE_FLAGS_MASK = 0x000000FF;
      }

      // A log record according to OpenTelemetry Log Data Model:
      // https://github.com/open-telemetry/oteps/blob/main/text/logs/0097-log-data-model.md
      message LogRecord {
        reserved 4;

        // time_unix_nano is the time when the event occurred.
        // Value is UNIX Epoch time in nanoseconds since 00:00:00 UTC on 1 January 1970.
        // Value of 0 indicates unknown or missing timestamp.
        fixed64 time_unix_nano = 1;

        // Time when the event was observed by the collection system.
        // For events that originate in OpenTelemetry (e.g. using OpenTelemetry Logging SDK)
        // this timestamp is typically set at the generation time and is equal to Timestamp.
        // For events originating externally and collected by OpenTelemetry (e.g. using
        // Collector) this is the time when OpenTelemetry's code observed the event measured
        // by the clock of the OpenTelemetry code. This field MUST be set once the event is
        // observed by OpenTelemetry.
        //
        // For converting OpenTelemetry log data to formats that support only one timestamp or
        // when receiving OpenTelemetry log data by recipients that support only one timestamp
        // internally the following logic is recommended:
        //   - Use time_unix_nano if it is present, otherwise use observed_time_unix_nano.
        //
        // Value is UNIX Epoch time in nanoseconds since 00:00:00 UTC on 1 January 1970.
        // Value of 0 indicates unknown or missing timestamp.
        fixed64 observed_time_unix_nano = 11;

        // Numerical value of the severity, normalized to values described in Log Data Model.
        // [Optional].
        SeverityNumber severity_number = 2;

        // The severity text (also known as log level). The original string representation as
        // it is known at the source. [Optional].
        string severity_text = 3;

        // A value containing the body of the log record. Can be for example a human-readable
        // string message (including multi-line) describing the event in a free form or it can
        // be a structured data composed of arrays and maps of other values. [Optional].
        opentelemetry.proto.common.v1.AnyValue body = 5;

        // Additional attributes that describe the specific event occurrence. [Optional].
        // Attribute keys MUST be unique (it is not allowed to have more than one
        // attribute with the same key).
        repeated opentelemetry.proto.common.v1.KeyValue attributes = 6;
        uint32 dropped_attributes_count = 7;

        // Flags, a bit field. 8 least significant bits are the trace flags as
        // defined in W3C Trace Context specification. 24 most significant bits are reserved
        // and must be set to 0. Readers must not assume that 24 most significant bits
        // will be zero and must correctly mask the bits when reading 8-bit trace flag (use
        // flags & TRACE_FLAGS_MASK). [Optional].
        fixed32 flags = 8;

        // A unique identifier for a trace. All logs from the same trace share
        // the same `trace_id`. The ID is a 16-byte array. An ID with all zeroes OR
        // of length other than 16 bytes is considered invalid (empty string in OTLP/JSON
        // is zero-length and thus is also invalid).
        //
        // This field is optional.
        //
        // The receivers SHOULD assume that the log record is not associated with a
        // trace if any of the following is true:
        //   - the field is not present,
        //   - the field contains an invalid value.
        bytes trace_id = 9;

        // A unique identifier for a span within a trace, assigned when the span
        // is created. The ID is an 8-byte array. An ID with all zeroes OR of length
        // other than 8 bytes is considered invalid (empty string in OTLP/JSON
        // is zero-length and thus is also invalid).
        //
        // This field is optional. If the sender specifies a valid span_id then it SHOULD also
        // specify a valid trace_id.
        //
        // The receivers SHOULD assume that the log record is not associated with a
        // span if any of the following is true:
        //   - the field is not present,
        //   - the field contains an invalid value.
        bytes span_id = 10;
      }
    logs_service.proto: |
      // Copyright 2020, OpenTelemetry Authors
      //
      // Licensed under the Apache License, Version 2.0 (the "License");
      // you may not use this file except in compliance with the License.
      // You may obtain a copy of the License at
      //
      //     http://www.apache.org/licenses/LICENSE-2.0
      //
      // Unless required by applicable law or agreed to in writing, software
      // distributed under the License is distributed on an "AS IS" BASIS,
      // WITHOUT WARRANTIES OR CONDITIONS OF ANY KIND, either express or implied.
      // See the License for the specific language governing permissions and
      // limitations under the License.

      syntax = "proto3";

      package opentelemetry.proto.collector.logs.v1;

      import "opentelemetry/proto/logs/v1/logs.proto";

      option csharp_namespace = "OpenTelemetry.Proto.Collector.Logs.V1";
      option java_multiple_files = true;
      option java_package = "io.opentelemetry.proto.collector.logs.v1";
      option java_outer_classname = "LogsServiceProto";
      option go_package = "go.opentelemetry.io/proto/otlp/collector/logs/v1";

      // Service that can be used to push logs between one Application instrumented with
      // OpenTelemetry and an collector, or between an collector and a central collector (in this
      // case logs are sent/received to/from multiple Applications).
      service LogsService {
        // For performance reasons, it is recommended to keep this RPC
        // alive for the entire life of the application.
        rpc Export(ExportLogsServiceRequest) returns (ExportLogsServiceResponse) {}
      }

      message ExportLogsServiceRequest {
        // An array of ResourceLogs.
        // For data coming from a single resource this array will typically contain one
        // element. Intermediary nodes (such as OpenTelemetry Collector) that receive
        // data from multiple origins typically batch the data before forwarding further and
        // in that case this array will contain multiple elements.
        repeated opentelemetry.proto.logs.v1.ResourceLogs resource_logs = 1;
      }

      message ExportLogsServiceResponse {
        // The details of a partially successful export request.
        //
        // If the request is only partially accepted
        // (i.e. when the server accepts only parts of the data and rejects the rest)
        // the server MUST initialize the `partial_success` field and MUST
        // set the `rejected_<signal>` with the number of items it rejected.
        //
        // Servers MAY also make use of the `partial_success` field to convey
        // warnings/suggestions to senders even when the request was fully accepted.
        // In such cases, the `rejected_<signal>` MUST have a value of `0` and
        // the `error_message` MUST be non-empty.
        //
        // A `partial_success` message with an empty value (rejected_<signal> = 0 and
        // `error_message` = "") is equivalent to it not being set/present. Senders
        // SHOULD interpret it the same way as in the full success case.
        ExportLogsPartialSuccess partial_success = 1;
      }

      message ExportLogsPartialSuccess {
        // The number of rejected log records.
        //
        // A `rejected_<signal>` field holding a `0` value indicates that the
        // request was fully accepted.
        int64 rejected_log_records = 1;

        // A developer-facing human-readable message in English. It should be used
        // either to explain why the server rejected parts of the data during a partial
        // success or to convey warnings/suggestions during a full success. The message
        // should offer guidance on how users can address such issues.
        //
        // error_message is an optional field. An error_message with an empty value
        // is equivalent to it not being set.
        string error_message = 2;
      }
    metrics.config: |
      connectors:
        forward/metric-exporter: null
        forward/prometheus: null
      exporters:
        otlp:
          endpoint: ${OTEL_ENVOY_ADDRESS}
          headers:
            Authorization: Bearer ${SOLARWINDS_API_TOKEN}
          retry_on_failure:
            enabled: true
            initial_interval: 10s
            max_elapsed_time: 300s
            max_interval: 30s
          sending_queue:
            enabled: true
            num_consumers: 20
            queue_size: 1000
          tls:
            insecure: ${OTEL_ENVOY_ADDRESS_TLS_INSECURE}
      extensions:
        health_check: {}
        memory_ballast:
          size_mib: 700
      processors:
        attributes/attributes_namespace_status:
          actions:
          - action: insert
            from_attribute: phase
            key: sw.k8s.namespace.status
          include:
            match_type: regexp
            metric_names:
            - k8s.kube_namespace_status_phase
        attributes/attributes_pod_status:
          actions:
          - action: insert
            from_attribute: phase
            key: sw.k8s.pod.status
          include:
            match_type: regexp
            metric_names:
            - kube_pod_status_phase
        attributes/identify_init_container:
          actions:
          - action: insert
            key: sw.k8s.container.init
            value: "true"
          include:
            match_type: regexp
            metric_names:
            - kube_pod_init_container_.*
        attributes/identify_standard_container:
          actions:
          - action: insert
            key: sw.k8s.container.init
            value: "false"
          include:
            match_type: regexp
            metric_names:
            - kube_pod_container_.*
        attributes/remove_prometheus_attributes:
          actions:
          - action: delete
            key: prometheus
          - action: delete
            key: prometheus_replica
        attributes/remove_prometheus_attributes_endpoint:
          actions:
          - action: delete
            key: endpoint
          exclude:
            match_type: regexp
            metric_names:
            - kube_endpoint_.*
        attributes/remove_temp:
          actions:
          - action: delete
            key: temp
            pattern: (.*_temp$)|(^\$.*)
          include:
            match_type: regexp
            metric_names:
            - .*
        attributes/unify_endpoint_attribute:
          actions:
          - action: insert
            from_attribute: endpoint
            key: k8s.service.name
          include:
            match_type: regexp
            metric_names:
            - kube_endpoint_.*
        attributes/unify_node_attribute:
          actions:
          - action: insert
            from_attribute: node
            key: k8s.node.name
          - action: insert
            from_attribute: kubernetes_io_hostname
            key: k8s.node.name
          include:
            match_type: regexp
            metric_names:
            - container_.*
            - kube_node_.*
            - kube_pod_info
            - kube_pod_container_resource_requests
            - kube_pod_container_resource_limits
            - kube_pod_init_container_resource_requests
            - kube_pod_init_container_resource_limits
            - k8s.node_cpu_hourly_cost
            - k8s.node_gpu_hourly_cost
            - k8s.node_ram_hourly_cost
            - k8s.node_total_hourly_cost
            - k8s.node_gpu_count
            - k8s.kubecost_node_is_spot
        attributes/unify_pod_attribute:
          actions:
          - action: insert
            from_attribute: uid
            key: k8s.pod.uid
          include:
            match_type: regexp
            metric_names:
            - kube_pod_.*
        attributes/unify_service_attribute:
          actions:
          - action: insert
            from_attribute: service
            key: k8s.service.name
          - action: insert
            from_attribute: external_name
            key: sw.k8s.service.external_name
          - action: insert
            from_attribute: type
            key: sw.k8s.service.type
          - action: insert
            from_attribute: cluster_ip
            key: sw.k8s.cluster.ip
          include:
            match_type: regexp
            metric_names:
            - kube_service_.*
        attributes/unify_volume_attribute:
          actions:
          - action: insert
            from_attribute: volumename
            key: persistentvolume
          - action: insert
            from_attribute: name
            key: persistentvolumeclaim
          - action: upsert
            from_attribute: claim_namespace
            key: namespace
          include:
            match_type: regexp
            metric_names:
            - kube_persistentvolumeclaim_.*
            - kube_persistentvolume_claim_ref
        batch:
          send_batch_max_size: 512
          send_batch_size: 512
          timeout: 1s
        cumulativetodelta:
          include:
            match_type: strict
            metrics:
            - k8s.node.cpu.usage.seconds.rate
            - k8s.pod.cpu.usage.seconds.rate
            - k8s.container.fs.iops
            - k8s.container.fs.throughput
            - k8s.container.cpu.usage.seconds.rate
            - k8s.container.network.bytes_received
            - k8s.container.network.bytes_transmitted
            - k8s.pod.fs.iops
            - k8s.pod.fs.throughput
            - k8s.pod.fs.reads.rate
            - k8s.pod.fs.writes.rate
            - k8s.pod.fs.reads.bytes.rate
            - k8s.pod.fs.writes.bytes.rate
            - k8s.pod.network.bytes_received
            - k8s.pod.network.bytes_transmitted
            - k8s.pod.network.packets_received
            - k8s.pod.network.packets_transmitted
            - k8s.pod.network.receive_packets_dropped
            - k8s.pod.network.transmit_packets_dropped
            - k8s.node.fs.iops
            - k8s.node.fs.throughput
            - k8s.node.network.bytes_received
            - k8s.node.network.bytes_transmitted
            - k8s.node.network.packets_received
            - k8s.node.network.packets_transmitted
            - k8s.node.network.receive_packets_dropped
            - k8s.node.network.transmit_packets_dropped
            - apiserver_request_not_failed_temp
            - apiserver_request_total_temp
        deltatorate:
          metrics:
          - k8s.node.cpu.usage.seconds.rate
          - k8s.pod.cpu.usage.seconds.rate
          - k8s.container.fs.iops
          - k8s.container.fs.throughput
          - k8s.container.cpu.usage.seconds.rate
          - k8s.container.network.bytes_received
          - k8s.container.network.bytes_transmitted
          - k8s.pod.fs.iops
          - k8s.pod.fs.throughput
          - k8s.pod.fs.reads.rate
          - k8s.pod.fs.writes.rate
          - k8s.pod.fs.reads.bytes.rate
          - k8s.pod.fs.writes.bytes.rate
          - k8s.pod.network.bytes_received
          - k8s.pod.network.bytes_transmitted
          - k8s.pod.network.packets_received
          - k8s.pod.network.packets_transmitted
          - k8s.pod.network.receive_packets_dropped
          - k8s.pod.network.transmit_packets_dropped
          - k8s.node.fs.iops
          - k8s.node.fs.throughput
          - k8s.node.network.bytes_received
          - k8s.node.network.bytes_transmitted
          - k8s.node.network.packets_received
          - k8s.node.network.packets_transmitted
          - k8s.node.network.receive_packets_dropped
          - k8s.node.network.transmit_packets_dropped
        experimental_metricsgeneration/cluster:
          rules:
          - metric1: apiserver_request_not_failed_temp
            metric2: apiserver_request_total_temp
            name: k8s.apiserver.request.successrate
            operation: percent
            type: calculate
            unit: Percent
        filter/ebpf:
          metrics:
            metric:
            - IsMatch(name, "^ebpf_net.*$")
        filter/histograms:
          metrics:
            metric:
            - type == METRIC_DATA_TYPE_HISTOGRAM
        filter/kube-state-metrics:
          metrics:
            metric:
            - "not(\nname == \"kube_deployment_created\" or\nname == \"kube_deployment_created\"
              or\nname == \"kube_daemonset_created\" or\nname == \"kube_namespace_created\"
              or\nname == \"kube_node_info\" or\nname == \"kube_node_created\" or\nname
              == \"kube_node_status_capacity\" or\nname == \"kube_node_status_condition\"
              or\nname == \"kube_pod_created\" or\nname == \"kube_pod_info\" or\nname ==
              \"kube_pod_owner\" or\nname == \"kube_pod_completion_time\" or\nname == \"kube_pod_status_phase\"
              or\nname == \"kube_pod_status_ready\" or\nname == \"kube_pod_status_reason\"
              or\nname == \"kube_pod_start_time\" or \nIsMatch(name, \"^kube_pod_container_.*$\")
              or \nIsMatch(name, \"^kube_pod_init_container_.*$\") or \nname == \"kube_namespace_status_phase\"
              or\nname == \"kube_deployment_spec_replicas\" or\nname == \"kube_deployment_spec_paused\"
              or\nname == \"kube_deployment_status_replicas\" or\nname == \"kube_deployment_status_replicas_ready\"
              or\nname == \"kube_deployment_status_replicas_available\" or\nname == \"kube_deployment_status_replicas_updated\"
              or\nname == \"kube_deployment_status_replicas_unavailable\" or\nname == \"kube_deployment_status_condition\"
              or\nname == \"kube_replicaset_owner\" or\nname == \"kube_replicaset_created\"
              or\nname == \"kube_replicaset_spec_replicas\" or\nname == \"kube_replicaset_status_ready_replicas\"
              or\nname == \"kube_replicaset_status_replicas\" or\nname == \"kube_statefulset_replicas\"
              or\nname == \"kube_statefulset_status_replicas_ready\" or\nname == \"kube_statefulset_status_replicas_current\"
              or\nname == \"kube_statefulset_status_replicas_updated\" or\nname == \"kube_statefulset_created\"
              or\nname == \"kube_daemonset_status_current_number_scheduled\" or\nname ==
              \"kube_daemonset_status_desired_number_scheduled\" or\nname == \"kube_daemonset_status_updated_number_scheduled\"
              or\nname == \"kube_daemonset_status_number_available\" or\nname == \"kube_daemonset_status_number_misscheduled\"
              or\nname == \"kube_daemonset_status_number_ready\" or\nname == \"kube_daemonset_status_number_unavailable\"
              or\nname == \"kube_resourcequota\" or\nname == \"kube_node_status_allocatable\"
              or\nname == \"kube_node_spec_unschedulable\" or\nname == \"kube_job_info\"
              or\nname == \"kube_job_owner\" or\nname == \"kube_job_created\" or\nname ==
              \"kube_job_complete\" or\nname == \"kube_job_failed\" or\nname == \"kube_job_status_active\"
              or\nname == \"kube_job_status_succeeded\" or\nname == \"kube_job_status_failed\"
              or\nname == \"kube_job_status_start_time\" or\nname == \"kube_job_status_completion_time\"
              or\nname == \"kube_job_spec_completions\" or\nname == \"kube_job_spec_parallelism\"
              or\nname == \"kube_persistentvolume_capacity_bytes\" or\nname == \"kube_persistentvolume_info\"
              or\nname == \"kube_persistentvolume_status_phase\" or\nname == \"kube_persistentvolume_claim_ref\"
              or\nname == \"kube_persistentvolume_created\" or\nname == \"kube_persistentvolumeclaim_info\"
              or\nname == \"kube_persistentvolumeclaim_access_mode\" or\nname == \"kube_persistentvolumeclaim_status_phase\"
              or\nname == \"kube_persistentvolumeclaim_resource_requests_storage_bytes\"
              or\nname == \"kube_persistentvolumeclaim_created\" or\nname == \"kube_pod_spec_volumes_persistentvolumeclaims_info\"
              or\nname == \"kube_service_info\" or\nname == \"kube_service_created\" or\nname
              == \"kube_service_spec_type\" or\nname == \"kube_service_spec_external_ip\"
              or\nname == \"kube_service_status_load_balancer_ingress\" or\nname == \"kube_endpoint_address_not_ready\"
              or\nname == \"kube_endpoint_address_available\" or\nname == \"kube_endpoint_info\"
              or\nname == \"kube_endpoint_created\" or\nname == \"kube_endpoint_ports\"
              or\nname == \"kube_endpoint_address\"\n)\n"
        filter/preprocessing:
          error_mode: ignore
          metrics:
            datapoint:
            - metric.name == "k8s.kube_node_status_ready" and value_double != 1
            - metric.name == "k8s.deployment.condition.available" and value_double != 1
            - metric.name == "k8s.deployment.condition.progressing" and value_double !=
              1
            - metric.name == "k8s.deployment.condition.replicafailure" and value_double
              != 1
            - metric.name == "k8s.pod.status.reason" and value_double != 1
            - metric.name == "k8s.kube_pod_status_phase" and value_double != 1
            - metric.name == "k8s.kube_pod_start_time" and value_double == 0
            - metric.name == "k8s.kube_pod_completion_time" and value_double == 0
            - metric.name == "k8s.persistentvolume.status.phase" and value_double != 1
            - metric.name == "k8s.persistentvolumeclaim.status.phase" and value_double !=
              1
            - metric.name == "k8s.kube_node_created" and value_double == 0
            - metric.name == "k8s.kube_pod_created" and value_double == 0
            - metric.name == "k8s.kube_deployment_created" and value_double == 0
            - metric.name == "k8s.kube_daemonset_created" and value_double == 0
            - metric.name == "k8s.kube_namespace_status_phase" and value_double != 1
            - metric.name == "k8s.kube_namespace_created" and value_double == 0
            - metric.name == "k8s.kube_statefulset_created" and value_double == 0
            - metric.name == "k8s.kube_job_created" and value_double == 0
            - metric.name == "k8s.kube_job_status_completion_time" and value_double == 0
            - metric.name == "k8s.kube_job_status_start_time" and value_double == 0
            - metric.name == "k8s.container.status" and value_double != 1
        filter/prometheus-node-metrics:
          metrics:
            metric:
            - |
              not(
              name == "container_cpu_usage_seconds_total" or
              name == "container_spec_cpu_quota" or
              name == "container_spec_cpu_period" or
              name == "container_memory_working_set_bytes" or
              name == "container_spec_memory_limit_bytes" or
              name == "container_cpu_cfs_throttled_periods_total" or
              name == "container_cpu_cfs_periods_total" or
              name == "container_fs_reads_total" or
              name == "container_fs_writes_total" or
              name == "container_fs_reads_bytes_total" or
              name == "container_fs_writes_bytes_total" or
              name == "container_fs_usage_bytes" or
              name == "container_network_receive_bytes_total" or
              name == "container_network_transmit_bytes_total" or
              name == "container_network_receive_packets_total" or
              name == "container_network_transmit_packets_total" or
              name == "container_network_receive_packets_dropped_total" or
              name == "container_network_transmit_packets_dropped_total" or
              name == "apiserver_request_total" or
              name == "kubelet_volume_stats_available_percent" or
              name == "kubernetes_build_info"
              )
        filter/receiver:
          metrics:
<<<<<<< HEAD
            exclude:
              match_type: strict
              metric_names:
              - scrape_duration_seconds
              - scrape_samples_post_metric_relabeling
              - scrape_samples_scraped
              - scrape_series_added
              - up
=======
            metric:
            - name == "scrape_duration_seconds"
            - name == "scrape_samples_post_metric_relabeling"
            - name == "scrape_samples_scraped"
            - name == "scrape_series_added"
            - name == "up"
>>>>>>> 9d5d731c
        filter/remove_internal:
          metrics:
            datapoint:
            - attributes["container"] == "POD" and IsMatch(metric.name, "container_network_.*")
              == false
        filter/remove_internal_postprocessing:
          metrics:
            datapoint:
            - attributes["container"] == "POD" and IsMatch(metric.name, "container_network_.*|k8s.container.*")
              == true
<<<<<<< HEAD
=======
        filter/remove_temporary_metrics:
          metrics:
            metric:
            - IsMatch(name , ".*_temp")
            - name == "apiserver_request_total"
>>>>>>> 9d5d731c
        groupbyattrs/all:
          keys:
          - kubelet_version
          - container_runtime_version
          - provider_id
          - os_image
          - namespace
          - uid
          - k8s.pod.uid
          - pod_ip
          - host_ip
          - created_by_kind
          - created_by_name
          - host_network
          - priority_class
          - container_id
          - container
          - image
          - image_id
          - k8s.node.name
          - sw.k8s.pod.status
          - sw.k8s.namespace.status
          - sw.k8s.node.status
          - sw.k8s.container.status
          - sw.k8s.container.init
          - daemonset
          - statefulset
          - deployment
          - replicaset
          - job_name
          - cronjob
          - sw.k8s.cluster.version
          - internal_ip
          - job_condition
          - persistentvolumeclaim
          - persistentvolume
          - sw.k8s.persistentvolumeclaim.status
          - sw.k8s.persistentvolume.status
          - storageclass
          - access_mode
          - k8s.service.name
          - sw.k8s.service.external_name
          - sw.k8s.service.type
          - sw.k8s.cluster.ip
        groupbyattrs/node:
          keys:
          - k8s.node.name
        groupbyattrs/pod:
          keys:
          - namespace
          - pod
<<<<<<< HEAD
=======
        k8sattributes:
          auth_type: serviceAccount
          cronjob:
            association:
            - sources:
              - from: resource_attribute
                name: k8s.cronjob.name
              - from: resource_attribute
                name: k8s.namespace.name
            extract:
              annotations:
              - from: cronjob
                key_regex: (.*)
                tag_name: k8s.cronjob.annotations.$$1
              labels:
              - from: cronjob
                key_regex: (.*)
                tag_name: k8s.cronjob.labels.$$1
          daemonset:
            association:
            - sources:
              - from: resource_attribute
                name: k8s.daemonset.name
              - from: resource_attribute
                name: k8s.namespace.name
            extract:
              annotations:
              - from: daemonset
                key_regex: (.*)
                tag_name: k8s.daemonset.annotations.$$1
              labels:
              - from: daemonset
                key_regex: (.*)
                tag_name: k8s.daemonset.labels.$$1
          deployment:
            association:
            - sources:
              - from: resource_attribute
                name: k8s.deployment.name
              - from: resource_attribute
                name: k8s.namespace.name
            extract:
              annotations:
              - from: deployment
                key_regex: (.*)
                tag_name: k8s.deployment.annotations.$$1
              labels:
              - from: deployment
                key_regex: (.*)
                tag_name: k8s.deployment.labels.$$1
          extract:
            annotations:
            - from: pod
              key_regex: (.*)
              tag_name: k8s.pod.annotations.$$1
            - from: namespace
              key_regex: (.*)
              tag_name: k8s.namespace.annotations.$$1
            labels:
            - from: pod
              key_regex: (.*)
              tag_name: k8s.pod.labels.$$1
            - from: namespace
              key_regex: (.*)
              tag_name: k8s.namespace.labels.$$1
            metadata:
            - k8s.deployment.name
            - k8s.replicaset.name
            - k8s.daemonset.name
            - k8s.job.name
            - k8s.cronjob.name
            - k8s.statefulset.name
            - k8s.node.name
          job:
            association:
            - sources:
              - from: resource_attribute
                name: k8s.job.name
              - from: resource_attribute
                name: k8s.namespace.name
            extract:
              annotations:
              - from: job
                key_regex: (.*)
                tag_name: k8s.job.annotations.$$1
              labels:
              - from: job
                key_regex: (.*)
                tag_name: k8s.job.labels.$$1
          node:
            association:
            - sources:
              - from: resource_attribute
                name: k8s.node.name
            extract:
              annotations:
              - from: node
                key_regex: (.*)
                tag_name: k8s.node.annotations.$$1
              labels:
              - from: node
                key_regex: (.*)
                tag_name: k8s.node.labels.$$1
          passthrough: false
          persistentvolume:
            association:
            - sources:
              - from: resource_attribute
                name: k8s.persistentvolume.name
            extract:
              annotations:
              - from: persistentvolume
                key_regex: (.*)
                tag_name: k8s.persistentvolume.annotations.$$1
              labels:
              - from: persistentvolume
                key_regex: (.*)
                tag_name: k8s.persistentvolume.labels.$$1
          persistentvolumeclaim:
            association:
            - sources:
              - from: resource_attribute
                name: k8s.persistentvolumeclaim.name
              - from: resource_attribute
                name: k8s.namespace.name
            extract:
              annotations:
              - from: persistentvolumeclaim
                key_regex: (.*)
                tag_name: k8s.persistentvolumeclaim.annotations.$$1
              labels:
              - from: persistentvolumeclaim
                key_regex: (.*)
                tag_name: k8s.persistentvolumeclaim.labels.$$1
          pod_association:
          - sources:
            - from: resource_attribute
              name: k8s.pod.name
            - from: resource_attribute
              name: k8s.namespace.name
          replicaset:
            association:
            - sources:
              - from: resource_attribute
                name: k8s.replicaset.name
              - from: resource_attribute
                name: k8s.namespace.name
            extract:
              annotations:
              - from: replicaset
                key_regex: (.*)
                tag_name: k8s.replicaset.annotations.$$1
              labels:
              - from: replicaset
                key_regex: (.*)
                tag_name: k8s.replicaset.labels.$$1
          service:
            association:
            - sources:
              - from: resource_attribute
                name: k8s.service.name
              - from: resource_attribute
                name: k8s.namespace.name
            extract:
              annotations:
              - from: service
                key_regex: (.*)
                tag_name: k8s.service.annotations.$$1
              labels:
              - from: service
                key_regex: (.*)
                tag_name: k8s.service.labels.$$1
          set_object_existence: true
          statefulset:
            association:
            - sources:
              - from: resource_attribute
                name: k8s.statefulset.name
              - from: resource_attribute
                name: k8s.namespace.name
            extract:
              annotations:
              - from: statefulset
                key_regex: (.*)
                tag_name: k8s.statefulset.annotations.$$1
              labels:
              - from: statefulset
                key_regex: (.*)
                tag_name: k8s.statefulset.labels.$$1
>>>>>>> 9d5d731c
        memory_limiter:
          check_interval: 1s
          limit_mib: 2560
          spike_limit_mib: 512
        metricstransform/aggregate_node_level:
          transforms:
          - action: insert
            include: k8s.kube_pod_info
            new_name: k8s.node.pods
            operations:
            - action: aggregate_labels
              aggregation_type: sum
              label_set: []
        metricstransform/aggregate_pod_level:
          transforms:
          - action: insert
            include: k8s.kube_pod_container_info
            new_name: k8s.pod.containers
            operations:
            - action: aggregate_labels
              aggregation_type: sum
              label_set: []
        metricstransform/preprocessing:
          transforms:
          - action: insert
            experimental_match_labels:
              condition: Ready
            include: k8s.kube_node_status_condition
            new_name: k8s.kube_node_status_ready
            operations:
            - action: update_label
              label: status
              value_actions:
              - new_value: Ready
                value: "true"
              - new_value: NotReady
                value: "false"
              - new_value: Unknown
                value: unknown
            - action: update_label
              label: status
              new_label: sw.k8s.node.status
          - action: insert
            experimental_match_labels:
              condition: Available
            include: k8s.kube_deployment_status_condition
            new_name: k8s.deployment.condition.available
            operations:
            - action: update_label
              label: status
              new_label: sw.k8s.deployment.condition.available
          - action: insert
            experimental_match_labels:
              condition: Progressing
            include: k8s.kube_deployment_status_condition
            new_name: k8s.deployment.condition.progressing
            operations:
            - action: update_label
              label: status
              new_label: sw.k8s.deployment.condition.progressing
          - action: insert
            experimental_match_labels:
              condition: ReplicaFailure
            include: k8s.kube_deployment_status_condition
            new_name: k8s.deployment.condition.replicafailure
            operations:
            - action: update_label
              label: status
              new_label: sw.k8s.deployment.condition.replicafailure
          - action: insert
            include: k8s.kube_persistentvolume_status_phase
            new_name: k8s.persistentvolume.status.phase
            operations:
            - action: update_label
              label: phase
              new_label: sw.k8s.persistentvolume.status
          - action: insert
            include: k8s.kube_persistentvolumeclaim_status_phase
            new_name: k8s.persistentvolumeclaim.status.phase
            operations:
            - action: update_label
              label: phase
              new_label: sw.k8s.persistentvolumeclaim.status
          - action: insert
            include: k8s.container_fs_reads_total
            new_name: k8s.container_fs_reads_total_temp
          - action: insert
            include: k8s.container_fs_writes_total
            new_name: k8s.container_fs_writes_total_temp
          - action: combine
            experimental_match_labels:
              container: \S+
              namespace: \S+
              pod: \S+
            include: (k8s.container_fs_reads_total_temp|k8s.container_fs_writes_total_temp)
            match_type: regexp
            new_name: k8s.container.fs.iops
            operations:
            - action: aggregate_labels
              aggregation_type: sum
              label_set:
              - container
              - pod
              - namespace
            submatch_case: lower
          - action: insert
            include: k8s.container_fs_reads_bytes_total
            new_name: k8s.container_fs_reads_bytes_total_temp
          - action: insert
            include: k8s.container_fs_writes_bytes_total
            new_name: k8s.container_fs_writes_bytes_total_temp
          - action: combine
            experimental_match_labels:
              container: \S+
              namespace: \S+
              pod: \S+
            include: (k8s.container_fs_reads_bytes_total_temp|k8s.container_fs_writes_bytes_total_temp)
            match_type: regexp
            new_name: k8s.container.fs.throughput
            operations:
            - action: aggregate_labels
              aggregation_type: sum
              label_set:
              - container
              - pod
              - namespace
            submatch_case: lower
          - action: insert
            include: k8s.container_network_receive_bytes_total
            new_name: k8s.container.network.bytes_received
          - action: insert
            include: k8s.container_network_transmit_bytes_total
            new_name: k8s.container.network.bytes_transmitted
          - action: insert
            experimental_match_labels:
              container: \S+
              namespace: \S+
              pod: \S+
            include: k8s.container_cpu_usage_seconds_total
            match_type: regexp
            new_name: k8s.pod.cpu.usage.seconds.rate
            operations:
            - action: aggregate_labels
              aggregation_type: sum
              label_set:
              - pod
              - namespace
              - k8s.node.name
          - action: insert
            include: k8s.container_cpu_usage_seconds_total
            new_name: k8s.container.cpu.usage.seconds.rate
          - action: insert
            experimental_match_labels:
              container: \S+
              namespace: \S+
              pod: \S+
            include: k8s.container_memory_working_set_bytes
            match_type: regexp
            new_name: k8s.pod.memory.working_set
            operations:
            - action: aggregate_labels
              aggregation_type: sum
              label_set:
              - pod
              - namespace
              - k8s.node.name
          - action: insert
            experimental_match_labels:
              k8s.node.name: \S+
              namespace: \S+
              pod: \S+
            include: k8s.container_network_receive_bytes_total
            match_type: regexp
            new_name: k8s.pod.network.bytes_received
            operations:
            - action: aggregate_labels
              aggregation_type: sum
              label_set:
              - pod
              - namespace
              - k8s.node.name
          - action: insert
            experimental_match_labels:
              k8s.node.name: \S+
              namespace: \S+
              pod: \S+
            include: k8s.container_network_transmit_bytes_total
            match_type: regexp
            new_name: k8s.pod.network.bytes_transmitted
            operations:
            - action: aggregate_labels
              aggregation_type: sum
              label_set:
              - pod
              - namespace
              - k8s.node.name
          - action: insert
            experimental_match_labels:
              k8s.node.name: \S+
              namespace: \S+
              pod: \S+
            include: k8s.container_network_receive_packets_total
            match_type: regexp
            new_name: k8s.pod.network.packets_received
            operations:
            - action: aggregate_labels
              aggregation_type: sum
              label_set:
              - pod
              - namespace
              - k8s.node.name
          - action: insert
            experimental_match_labels:
              k8s.node.name: \S+
              namespace: \S+
              pod: \S+
            include: k8s.container_network_transmit_packets_total
            match_type: regexp
            new_name: k8s.pod.network.packets_transmitted
            operations:
            - action: aggregate_labels
              aggregation_type: sum
              label_set:
              - pod
              - namespace
              - k8s.node.name
          - action: insert
            experimental_match_labels:
              k8s.node.name: \S+
              namespace: \S+
              pod: \S+
            include: k8s.container_network_receive_packets_dropped_total
            match_type: regexp
            new_name: k8s.pod.network.receive_packets_dropped
            operations:
            - action: aggregate_labels
              aggregation_type: sum
              label_set:
              - pod
              - namespace
              - k8s.node.name
          - action: insert
            experimental_match_labels:
              k8s.node.name: \S+
              namespace: \S+
              pod: \S+
            include: k8s.container_network_transmit_packets_dropped_total
            match_type: regexp
            new_name: k8s.pod.network.transmit_packets_dropped
            operations:
            - action: aggregate_labels
              aggregation_type: sum
              label_set:
              - pod
              - namespace
              - k8s.node.name
          - action: insert
            experimental_match_labels:
              k8s.node.name: \S+
              namespace: \S+
              pod: \S+
            include: k8s.container_fs_reads_total
            match_type: regexp
            new_name: k8s.pod.fs.reads.rate
            operations:
            - action: aggregate_labels
              aggregation_type: sum
              label_set:
              - pod
              - namespace
              - k8s.node.name
          - action: insert
            experimental_match_labels:
              k8s.node.name: \S+
              namespace: \S+
              pod: \S+
            include: k8s.container_fs_writes_total
            match_type: regexp
            new_name: k8s.pod.fs.writes.rate
            operations:
            - action: aggregate_labels
              aggregation_type: sum
              label_set:
              - pod
              - namespace
              - k8s.node.name
          - action: insert
            experimental_match_labels:
              k8s.node.name: \S+
              namespace: \S+
              pod: \S+
            include: k8s.container_fs_reads_bytes_total
            match_type: regexp
            new_name: k8s.pod.fs.reads.bytes.rate
            operations:
            - action: aggregate_labels
              aggregation_type: sum
              label_set:
              - pod
              - namespace
              - k8s.node.name
          - action: insert
            experimental_match_labels:
              k8s.node.name: \S+
              namespace: \S+
              pod: \S+
            include: k8s.container_fs_writes_bytes_total
            match_type: regexp
            new_name: k8s.pod.fs.writes.bytes.rate
            operations:
            - action: aggregate_labels
              aggregation_type: sum
              label_set:
              - pod
              - namespace
              - k8s.node.name
          - action: insert
            include: k8s.pod.fs.reads.rate
            new_name: k8s.pod.fs.reads.rate_temp
          - action: insert
            include: k8s.pod.fs.writes.rate
            new_name: k8s.pod.fs.writes.rate_temp
          - action: combine
            include: (k8s.pod.fs.reads.rate_temp|k8s.pod.fs.writes.rate_temp)
            match_type: regexp
            new_name: k8s.pod.fs.iops
            operations:
            - action: aggregate_labels
              aggregation_type: sum
              label_set:
              - pod
              - namespace
              - k8s.node.name
            submatch_case: lower
          - action: insert
            include: k8s.pod.fs.reads.bytes.rate
            new_name: k8s.pod.fs.reads.bytes.rate_temp
          - action: insert
            include: k8s.pod.fs.writes.bytes.rate
            new_name: k8s.pod.fs.writes.bytes.rate_temp
          - action: combine
            include: (k8s.pod.fs.reads.bytes.rate_temp|k8s.pod.fs.writes.bytes.rate_temp)
            match_type: regexp
            new_name: k8s.pod.fs.throughput
            operations:
            - action: aggregate_labels
              aggregation_type: sum
              label_set:
              - pod
              - namespace
              - k8s.node.name
            submatch_case: lower
          - action: insert
            experimental_match_labels:
              k8s.node.name: \S+
              namespace: \S+
              pod: \S+
            include: k8s.container_fs_usage_bytes
            match_type: regexp
            new_name: k8s.pod.fs.usage.bytes
            operations:
            - action: aggregate_labels
              aggregation_type: sum
              label_set:
              - pod
              - namespace
              - k8s.node.name
          - action: insert
            experimental_match_labels:
              id: /
            include: k8s.container_cpu_usage_seconds_total
            new_name: k8s.node.cpu.usage.seconds.rate
          - action: insert
            experimental_match_labels:
              id: /
            include: k8s.container_memory_working_set_bytes
            new_name: k8s.node.memory.working_set
          - action: insert
            experimental_match_labels:
              id: /
              k8s.node.name: \S+
            include: k8s.container_network_receive_bytes_total
            match_type: regexp
            new_name: k8s.node.network.bytes_received
            operations:
            - action: aggregate_labels
              aggregation_type: sum
              label_set:
              - k8s.node.name
          - action: insert
            experimental_match_labels:
              id: /
              k8s.node.name: \S+
            include: k8s.container_network_transmit_bytes_total
            match_type: regexp
            new_name: k8s.node.network.bytes_transmitted
            operations:
            - action: aggregate_labels
              aggregation_type: sum
              label_set:
              - k8s.node.name
          - action: insert
            experimental_match_labels:
              id: /
              k8s.node.name: \S+
            include: k8s.container_network_receive_packets_total
            match_type: regexp
            new_name: k8s.node.network.packets_received
            operations:
            - action: aggregate_labels
              aggregation_type: sum
              label_set:
              - k8s.node.name
          - action: insert
            experimental_match_labels:
              id: /
              k8s.node.name: \S+
            include: k8s.container_network_transmit_packets_total
            match_type: regexp
            new_name: k8s.node.network.packets_transmitted
            operations:
            - action: aggregate_labels
              aggregation_type: sum
              label_set:
              - k8s.node.name
          - action: insert
            experimental_match_labels:
              id: /
              k8s.node.name: \S+
            include: k8s.container_network_receive_packets_dropped_total
            match_type: regexp
            new_name: k8s.node.network.receive_packets_dropped
            operations:
            - action: aggregate_labels
              aggregation_type: sum
              label_set:
              - k8s.node.name
          - action: insert
            experimental_match_labels:
              id: /
              k8s.node.name: \S+
            include: k8s.container_network_transmit_packets_dropped_total
            match_type: regexp
            new_name: k8s.node.network.transmit_packets_dropped
            operations:
            - action: aggregate_labels
              aggregation_type: sum
              label_set:
              - k8s.node.name
          - action: insert
            include: k8s.pod.fs.reads.rate
            new_name: k8s.node.fs.reads.rate_temp
            operations:
            - action: aggregate_labels
              aggregation_type: sum
              label_set:
              - k8s.node.name
          - action: insert
            include: k8s.pod.fs.writes.rate
            new_name: k8s.node.fs.writes.rate_temp
            operations:
            - action: aggregate_labels
              aggregation_type: sum
              label_set:
              - k8s.node.name
          - action: insert
            include: k8s.pod.fs.reads.bytes.rate
            new_name: k8s.node.fs.reads.bytes.rate_temp
            operations:
            - action: aggregate_labels
              aggregation_type: sum
              label_set:
              - k8s.node.name
          - action: insert
            include: k8s.pod.fs.writes.bytes.rate
            new_name: k8s.node.fs.writes.bytes.rate_temp
            operations:
            - action: aggregate_labels
              aggregation_type: sum
              label_set:
              - k8s.node.name
          - action: combine
            include: (k8s.node.fs.reads.rate_temp|k8s.node.fs.writes.rate_temp)
            match_type: regexp
            new_name: k8s.node.fs.iops
            operations:
            - action: aggregate_labels
              aggregation_type: sum
              label_set:
              - k8s.node.name
            submatch_case: lower
          - action: combine
            include: (k8s.node.fs.reads.bytes.rate_temp|k8s.node.fs.writes.bytes.rate_temp)
            match_type: regexp
            new_name: k8s.node.fs.throughput
            operations:
            - action: aggregate_labels
              aggregation_type: sum
              label_set:
              - k8s.node.name
            submatch_case: lower
          - action: insert
            include: k8s.pod.fs.usage.bytes
            new_name: k8s.node.fs.usage
            operations:
            - action: aggregate_labels
              aggregation_type: sum
              label_set:
              - k8s.node.name
          - action: insert
            experimental_match_labels:
              resource: cpu
            include: k8s.kube_pod_container_resource_limits
            new_name: k8s.container.spec.cpu.limit_temp
          - action: insert
            experimental_match_labels:
              resource: cpu
            include: k8s.kube_pod_init_container_resource_limits
            new_name: k8s.initcontainer.spec.cpu.limit_temp
          - action: insert
            experimental_match_labels:
              resource: cpu
            include: k8s.kube_pod_container_resource_requests
            new_name: k8s.container.spec.cpu.requests_temp
          - action: insert
            experimental_match_labels:
              resource: cpu
            include: k8s.kube_pod_init_container_resource_requests
            new_name: k8s.initcontainer.spec.cpu.requests_temp
          - action: combine
            include: (k8s.container.spec.cpu.requests_temp|k8s.initcontainer.spec.cpu.requests_temp)
            match_type: regexp
            new_name: k8s.container.spec.cpu.requests
          - action: insert
            experimental_match_labels:
              resource: memory
            include: k8s.kube_pod_container_resource_requests
            new_name: k8s.container.spec.memory.requests_temp
          - action: insert
            experimental_match_labels:
              resource: memory
            include: k8s.kube_pod_init_container_resource_requests
            new_name: k8s.initcontainer.spec.memory.requests_temp
          - action: combine
            include: (k8s.container.spec.memory.requests_temp|k8s.initcontainer.spec.memory.requests_temp)
            match_type: regexp
            new_name: k8s.container.spec.memory.requests
          - action: insert
            experimental_match_labels:
              resource: memory
            include: k8s.kube_pod_container_resource_limits
            match_type: regexp
            new_name: k8s.container.spec.memory.limit_temp
          - action: insert
            experimental_match_labels:
              resource: memory
            include: k8s.kube_pod_init_container_resource_limits
            match_type: regexp
            new_name: k8s.initcontainer.spec.memory.limit_temp
          - action: insert
            include: k8s.kube_pod_container_status_waiting
            new_name: k8s.kube_pod_container_status_waiting_only_temp
          - action: insert
            include: k8s.kube_pod_container_status_running
            new_name: k8s.kube_pod_container_status_running_only_temp
          - action: insert
            include: k8s.kube_pod_container_status_terminated
            new_name: k8s.kube_pod_container_status_terminated_only_temp
          - action: combine
            include: ^k8s.kube_pod_container_status_(?P<status>[^_]*)_only_temp$
            match_type: regexp
            new_name: k8s.container.status_temp
            operations:
            - action: update_label
              label: status
              new_label: sw.k8s.container.status
            submatch_case: lower
          - action: insert
            include: k8s.kube_pod_init_container_status_waiting
            new_name: k8s.kube_pod_init_container_status_waiting_only_temp
          - action: insert
            include: k8s.kube_pod_init_container_status_running
            new_name: k8s.kube_pod_init_container_status_running_only_temp
          - action: insert
            include: k8s.kube_pod_init_container_status_terminated
            new_name: k8s.kube_pod_init_container_status_terminated_only_temp
          - action: combine
            include: ^k8s.kube_pod_init_container_status_(?P<status>[^_]*)_only_temp$
            match_type: regexp
            new_name: k8s.initcontainer.status_temp
            operations:
            - action: update_label
              label: status
              new_label: sw.k8s.container.status
            submatch_case: lower
          - action: combine
            include: (k8s.initcontainer.status_temp|k8s.container.status_temp)
            match_type: regexp
            new_name: k8s.container.status
            submatch_case: lower
          - action: insert
            include: k8s.container.spec.cpu.limit_temp
            new_name: k8s.pod.spec.cpu.limit
            operations:
            - action: aggregate_labels
              aggregation_type: sum
              label_set:
              - pod
              - namespace
              - k8s.node.name
          - action: combine
            include: (k8s.container.spec.cpu.limit_temp|k8s.initcontainer.spec.cpu.limit_temp)
            match_type: regexp
            new_name: k8s.container.spec.cpu.limit
          - action: insert
            include: k8s.container.spec.memory.limit_temp
            new_name: k8s.pod.spec.memory.limit
            operations:
            - action: aggregate_labels
              aggregation_type: sum
              label_set:
              - pod
              - namespace
              - k8s.node.name
          - action: combine
            include: (k8s.container.spec.memory.limit_temp|k8s.initcontainer.spec.memory.limit_temp)
            match_type: regexp
            new_name: k8s.container.spec.memory.limit
          - action: insert
            include: k8s.kube_pod_container_status_running
            new_name: k8s.pod.containers.running
            operations:
            - action: aggregate_labels
              aggregation_type: sum
              label_set:
              - pod
              - namespace
          - action: insert
            include: k8s.container.spec.cpu.requests
            new_name: k8s.pod.spec.cpu.requests
            operations:
            - action: aggregate_labels
              aggregation_type: sum
              label_set:
              - pod
              - namespace
              - k8s.node.name
          - action: insert
            include: k8s.container.spec.memory.requests
            new_name: k8s.pod.spec.memory.requests
            operations:
            - action: aggregate_labels
              aggregation_type: sum
              label_set:
              - pod
              - namespace
              - k8s.node.name
          - action: insert
            experimental_match_labels:
              owner_is_controller: "true"
              owner_kind: DaemonSet
            include: k8s.kube_pod_owner
            new_name: k8s.kube.pod.owner.daemonset
            operations:
            - action: update_label
              label: owner_name
              new_label: daemonset
          - action: insert
            experimental_match_labels:
              owner_is_controller: "true"
              owner_kind: ReplicaSet
            include: k8s.kube_pod_owner
            new_name: k8s.kube.pod.owner.replicaset
            operations:
            - action: update_label
              label: owner_name
              new_label: replicaset
          - action: insert
            experimental_match_labels:
              owner_is_controller: "true"
              owner_kind: StatefulSet
            include: k8s.kube_pod_owner
            new_name: k8s.kube.pod.owner.statefulset
            operations:
            - action: update_label
              label: owner_name
              new_label: statefulset
          - action: insert
            experimental_match_labels:
              owner_is_controller: "true"
              owner_kind: Job
            include: k8s.kube_pod_owner
            new_name: k8s.kube.pod.owner.job
            operations:
            - action: update_label
              label: owner_name
              new_label: job_name
          - action: insert
            experimental_match_labels:
              owner_is_controller: "true"
              owner_kind: Deployment
            include: k8s.kube_replicaset_owner
            new_name: k8s.kube.replicaset.owner.deployment
            operations:
            - action: update_label
              label: owner_name
              new_label: deployment
          - action: insert
            experimental_match_labels:
              resource: cpu
            include: k8s.kube_node_status_capacity
            new_name: k8s.node.cpu.capacity
          - action: insert
            experimental_match_labels:
              resource: cpu
            include: k8s.kube_node_status_allocatable
            new_name: k8s.node.cpu.allocatable
          - action: insert
            experimental_match_labels:
              resource: memory
            include: k8s.kube_node_status_capacity
            new_name: k8s.node.memory.capacity
          - action: insert
            experimental_match_labels:
              resource: memory
            include: k8s.kube_node_status_allocatable
            new_name: k8s.node.memory.allocatable
          - action: insert
            experimental_match_labels:
              condition: Ready
              status: "true"
            include: k8s.kube_node_status_condition
            new_name: k8s.node.status.condition.ready
          - action: insert
            experimental_match_labels:
              condition: NetworkUnavailable
              status: "true"
            include: k8s.kube_node_status_condition
            new_name: k8s.node.status.condition.networkunavailable
          - action: insert
            experimental_match_labels:
              condition: PIDPressure
              status: "true"
            include: k8s.kube_node_status_condition
            new_name: k8s.node.status.condition.pidpressure
          - action: insert
            experimental_match_labels:
              condition: MemoryPressure
              status: "true"
            include: k8s.kube_node_status_condition
            new_name: k8s.node.status.condition.memorypressure
          - action: insert
            experimental_match_labels:
              condition: DiskPressure
              status: "true"
            include: k8s.kube_node_status_condition
            new_name: k8s.node.status.condition.diskpressure
          - action: insert
            experimental_match_labels:
              phase: Running
            include: k8s.kube_pod_status_phase
            new_name: k8s.pod.status.phase.running_temp
          - action: insert
            include: k8s.kube_pod_info
            new_name: k8s.cluster.pods
            operations:
            - action: aggregate_labels
              aggregation_type: sum
              label_set: []
          - action: insert
            include: k8s.kube_node_info
            new_name: k8s.cluster.nodes
            operations:
            - action: aggregate_labels
              aggregation_type: sum
              label_set: []
          - action: insert
            include: k8s.node.status.condition.ready
            new_name: k8s.cluster.nodes.ready
            operations:
            - action: aggregate_labels
              aggregation_type: sum
              label_set: []
          - action: insert
            include: k8s.node.status.condition.ready
            new_name: k8s.cluster.nodes.ready.avg
            operations:
            - action: aggregate_labels
              aggregation_type: mean
              label_set: []
          - action: insert
            include: k8s.container.spec.memory.requests
            new_name: k8s.cluster.spec.memory.requests
            operations:
            - action: aggregate_labels
              aggregation_type: sum
              label_set: []
          - action: insert
            include: k8s.container.spec.cpu.requests
            new_name: k8s.cluster.spec.cpu.requests
            operations:
            - action: aggregate_labels
              aggregation_type: sum
              label_set: []
          - action: insert
            include: k8s.pod.status.phase.running_temp
            new_name: k8s.cluster.pods.running
            operations:
            - action: aggregate_labels
              aggregation_type: sum
              label_set: []
          - action: insert
            include: k8s.node.cpu.capacity
            new_name: k8s.cluster.cpu.capacity
            operations:
            - action: aggregate_labels
              aggregation_type: sum
              label_set: []
          - action: insert
            include: k8s.node.cpu.allocatable
            new_name: k8s.cluster.cpu.allocatable
            operations:
            - action: aggregate_labels
              aggregation_type: sum
              label_set: []
          - action: insert
            include: k8s.node.memory.capacity
            new_name: k8s.cluster.memory.capacity
            operations:
            - action: aggregate_labels
              aggregation_type: sum
              label_set: []
          - action: insert
            include: k8s.node.memory.allocatable
            new_name: k8s.cluster.memory.allocatable
            operations:
            - action: aggregate_labels
              aggregation_type: sum
              label_set: []
          - action: insert
            experimental_match_labels:
              scrape_job: .*apiservers.*
            include: k8s.kubernetes_build_info
            match_type: regexp
            new_name: k8s.cluster.version
            operations:
            - action: update_label
              label: git_version
              new_label: sw.k8s.cluster.version
            - action: aggregate_labels
              aggregation_type: sum
              label_set:
              - sw.k8s.cluster.version
          - action: update
            include: k8s.kubernetes_build_info
            new_name: k8s.kubernetes_build_info_temp
          - action: insert
            experimental_match_labels:
              code: ^(([0-3]|[6-9])\d\d)|(4([0-1]|[3-9])\d)|(42[0-8])$
            include: apiserver_request_total
            match_type: regexp
            new_name: apiserver_request_not_failed_temp
          - action: update
            include: apiserver_request_not_failed_temp
            new_name: apiserver_request_not_failed_temp
            operations:
            - action: aggregate_labels
              aggregation_type: sum
              label_set: []
          - action: insert
            include: apiserver_request_total
            new_name: apiserver_request_total_temp
            operations:
            - action: aggregate_labels
              aggregation_type: sum
              label_set: []
          - action: insert
            experimental_match_labels:
              owner_is_controller: "true"
              owner_kind: CronJob
            include: k8s.kube_job_owner
            new_name: k8s.kube.job.owner.cronjob
            operations:
            - action: update_label
              label: owner_name
              new_label: cronjob
        metricstransform/rename:
          transforms:
          - action: update
            include: ^(kube_|container_|kubernetes_|kubelet_)(.*)$$
            match_type: regexp
            new_name: k8s.$${1}$${2}
        metricstransform/rename-otel:
          transforms:
          - action: update
            include: ^(.*)$$
            match_type: regexp
            new_name: k8s.$${1}
        resource/events:
          attributes:
          - action: insert
            key: sw.k8s.agent.manifest.version
            value: ${MANIFEST_VERSION}
          - action: insert
            key: sw.k8s.agent.app.version
            value: ${APP_VERSION}
          - action: insert
            key: sw.k8s.cluster.uid
            value: ${CLUSTER_UID}
          - action: insert
            key: k8s.cluster.name
            value: ${CLUSTER_NAME}
          - action: insert
            key: sw.k8s.log.type
            value: event
        resource/metrics:
          attributes:
          - action: delete
            key: service.name
          - action: delete
            key: service.instance.id
          - action: delete
            key: net.host.name
          - action: delete
            key: net.host.port
          - action: delete
            key: http.scheme
          - action: insert
            key: sw.k8s.agent.manifest.version
            value: ${MANIFEST_VERSION}
          - action: insert
            key: sw.k8s.agent.app.version
            value: ${APP_VERSION}
          - action: insert
            key: sw.k8s.cluster.uid
            value: ${CLUSTER_UID}
          - action: insert
            key: k8s.cluster.name
            value: ${CLUSTER_NAME}
          - action: insert
            from_attribute: kubelet_version
            key: sw.k8s.node.version
          - action: insert
            from_attribute: container_runtime_version
            key: sw.k8s.node.container.runtime.version
          - action: insert
            from_attribute: provider_id
            key: sw.k8s.node.provider.id
          - action: insert
            from_attribute: os_image
            key: sw.k8s.node.os.image
          - action: insert
            from_attribute: internal_ip
            key: sw.k8s.node.ip.internal
          - action: insert
            from_attribute: namespace
            key: k8s.namespace.name
          - action: insert
            from_attribute: pod
            key: k8s.pod.name
          - action: insert
            from_attribute: pod_ip
            key: sw.k8s.pod.ip
          - action: insert
            from_attribute: host_ip
            key: sw.k8s.pod.host.ip
          - action: insert
            from_attribute: created_by_kind
            key: sw.k8s.pod.createdby.kind
          - action: insert
            from_attribute: created_by_name
            key: sw.k8s.pod.createdby.name
          - action: insert
            from_attribute: host_network
            key: sw.k8s.pod.host.network
          - action: insert
            from_attribute: priority_class
            key: sw.k8s.pod.priority_class
          - action: extract
            key: container_id
            pattern: ^(?P<extracted_container_runtime>[^:]+)://(?P<extracted_container_id>[^/]+)$
          - action: insert
            from_attribute: extracted_container_id
            key: container.id
          - action: insert
            from_attribute: extracted_container_runtime
            key: container.runtime
          - action: insert
            from_attribute: container
            key: k8s.container.name
          - action: insert
            from_attribute: image_id
            key: k8s.container.image.id
          - action: insert
            from_attribute: image
            key: k8s.container.image.name
          - action: insert
            from_attribute: replicaset
            key: k8s.replicaset.name
          - action: insert
            from_attribute: deployment
            key: k8s.deployment.name
          - action: insert
            from_attribute: statefulset
            key: k8s.statefulset.name
          - action: insert
            from_attribute: daemonset
            key: k8s.daemonset.name
          - action: insert
            from_attribute: job_name
            key: k8s.job.name
          - action: insert
            from_attribute: job_condition
            key: k8s.job.condition
          - action: insert
            from_attribute: cronjob
            key: k8s.cronjob.name
          - action: insert
            from_attribute: persistentvolume
            key: k8s.persistentvolume.name
          - action: insert
            from_attribute: persistentvolumeclaim
            key: k8s.persistentvolumeclaim.name
        resource/otlp-metrics:
          attributes:
          - action: insert
            key: sw.k8s.agent.manifest.version
            value: ${MANIFEST_VERSION}
          - action: insert
            key: sw.k8s.agent.app.version
            value: ${APP_VERSION}
          - action: insert
            key: sw.k8s.cluster.uid
            value: ${CLUSTER_UID}
          - action: insert
            key: k8s.cluster.name
            value: ${CLUSTER_NAME}
<<<<<<< HEAD
        swk8sattributes:
          auth_type: serviceAccount
          cronjob:
            association:
            - sources:
              - from: resource_attribute
                name: k8s.cronjob.name
              - from: resource_attribute
                name: k8s.namespace.name
            extract:
              annotations:
              - from: cronjob
                key_regex: (.*)
                tag_name: k8s.cronjob.annotations.$$1
              labels:
              - from: cronjob
                key_regex: (.*)
                tag_name: k8s.cronjob.labels.$$1
          daemonset:
            association:
            - sources:
              - from: resource_attribute
                name: k8s.daemonset.name
              - from: resource_attribute
                name: k8s.namespace.name
            extract:
              annotations:
              - from: daemonset
                key_regex: (.*)
                tag_name: k8s.daemonset.annotations.$$1
              labels:
              - from: daemonset
                key_regex: (.*)
                tag_name: k8s.daemonset.labels.$$1
          deployment:
            association:
            - sources:
              - from: resource_attribute
                name: k8s.deployment.name
              - from: resource_attribute
                name: k8s.namespace.name
            extract:
              annotations:
              - from: deployment
                key_regex: (.*)
                tag_name: k8s.deployment.annotations.$$1
              labels:
              - from: deployment
                key_regex: (.*)
                tag_name: k8s.deployment.labels.$$1
          extract:
            annotations:
            - from: pod
              key_regex: (.*)
              tag_name: k8s.pod.annotations.$$1
            - from: namespace
              key_regex: (.*)
              tag_name: k8s.namespace.annotations.$$1
            labels:
            - from: pod
              key_regex: (.*)
              tag_name: k8s.pod.labels.$$1
            - from: namespace
              key_regex: (.*)
              tag_name: k8s.namespace.labels.$$1
            metadata:
            - k8s.deployment.name
            - k8s.replicaset.name
            - k8s.daemonset.name
            - k8s.job.name
            - k8s.cronjob.name
            - k8s.statefulset.name
            - k8s.node.name
          job:
            association:
            - sources:
              - from: resource_attribute
                name: k8s.job.name
              - from: resource_attribute
                name: k8s.namespace.name
            extract:
              annotations:
              - from: job
                key_regex: (.*)
                tag_name: k8s.job.annotations.$$1
              labels:
              - from: job
                key_regex: (.*)
                tag_name: k8s.job.labels.$$1
          node:
            association:
            - sources:
              - from: resource_attribute
                name: k8s.node.name
            extract:
              annotations:
              - from: node
                key_regex: (.*)
                tag_name: k8s.node.annotations.$$1
              labels:
              - from: node
                key_regex: (.*)
                tag_name: k8s.node.labels.$$1
          passthrough: false
          persistentvolume:
            association:
            - sources:
              - from: resource_attribute
                name: k8s.persistentvolume.name
            extract:
              annotations:
              - from: persistentvolume
                key_regex: (.*)
                tag_name: k8s.persistentvolume.annotations.$$1
              labels:
              - from: persistentvolume
                key_regex: (.*)
                tag_name: k8s.persistentvolume.labels.$$1
          persistentvolumeclaim:
            association:
            - sources:
              - from: resource_attribute
                name: k8s.persistentvolumeclaim.name
              - from: resource_attribute
                name: k8s.namespace.name
            extract:
              annotations:
              - from: persistentvolumeclaim
                key_regex: (.*)
                tag_name: k8s.persistentvolumeclaim.annotations.$$1
              labels:
              - from: persistentvolumeclaim
                key_regex: (.*)
                tag_name: k8s.persistentvolumeclaim.labels.$$1
          pod_association:
          - sources:
            - from: resource_attribute
              name: k8s.pod.name
            - from: resource_attribute
              name: k8s.namespace.name
          replicaset:
            association:
            - sources:
              - from: resource_attribute
                name: k8s.replicaset.name
              - from: resource_attribute
                name: k8s.namespace.name
            extract:
              annotations:
              - from: replicaset
                key_regex: (.*)
                tag_name: k8s.replicaset.annotations.$$1
              labels:
              - from: replicaset
                key_regex: (.*)
                tag_name: k8s.replicaset.labels.$$1
          service:
            association:
            - sources:
              - from: resource_attribute
                name: k8s.service.name
              - from: resource_attribute
                name: k8s.namespace.name
            extract:
              annotations:
              - from: service
                key_regex: (.*)
                tag_name: k8s.service.annotations.$$1
              labels:
              - from: service
                key_regex: (.*)
                tag_name: k8s.service.labels.$$1
          set_object_existence: true
          statefulset:
            association:
            - sources:
              - from: resource_attribute
                name: k8s.statefulset.name
              - from: resource_attribute
                name: k8s.namespace.name
            extract:
              annotations:
              - from: statefulset
                key_regex: (.*)
                tag_name: k8s.statefulset.annotations.$$1
              labels:
              - from: statefulset
                key_regex: (.*)
                tag_name: k8s.statefulset.labels.$$1
        swmetricstransform/postprocessing:
          transforms:
          - action: update
            include: k8s.container.status
            operations:
            - action: filter_datapoints
              datapoint_value: 1
              datapoint_value_action: include
        swmetricstransform/preprocessing:
          transforms:
          - action: insert
            experimental_match_labels:
              condition: Ready
            include: k8s.kube_node_status_condition
            new_name: k8s.kube_node_status_ready
            operations:
            - action: filter_datapoints
              datapoint_value: 1
              datapoint_value_action: include
            - action: update_label
              label: status
              value_actions:
              - new_value: Ready
                value: "true"
              - new_value: NotReady
                value: "false"
              - new_value: Unknown
                value: unknown
            - action: update_label
              label: status
              new_label: sw.k8s.node.status
          - action: insert
            experimental_match_labels:
              condition: Available
            include: k8s.kube_deployment_status_condition
            new_name: k8s.deployment.condition.available
            operations:
            - action: filter_datapoints
              datapoint_value: 1
              datapoint_value_action: include
            - action: update_label
              label: status
              new_label: sw.k8s.deployment.condition.available
          - action: insert
            experimental_match_labels:
              condition: Progressing
            include: k8s.kube_deployment_status_condition
            new_name: k8s.deployment.condition.progressing
            operations:
            - action: filter_datapoints
              datapoint_value: 1
              datapoint_value_action: include
            - action: update_label
              label: status
              new_label: sw.k8s.deployment.condition.progressing
          - action: insert
            experimental_match_labels:
              condition: ReplicaFailure
            include: k8s.kube_deployment_status_condition
            new_name: k8s.deployment.condition.replicafailure
            operations:
            - action: filter_datapoints
              datapoint_value: 1
              datapoint_value_action: include
            - action: update_label
              label: status
              new_label: sw.k8s.deployment.condition.replicafailure
          - action: update
            include: k8s.kube_pod_status_reason
            new_name: k8s.pod.status.reason
            operations:
            - action: filter_datapoints
              datapoint_value: 1
              datapoint_value_action: include
          - action: update
            include: k8s.kube_pod_status_phase
            operations:
            - action: filter_datapoints
              datapoint_value: 1
              datapoint_value_action: include
          - action: update
            include: k8s.kube_pod_start_time
            operations:
            - action: filter_datapoints
              datapoint_value: 0
              datapoint_value_action: exclude
          - action: update
            include: k8s.kube_pod_completion_time
            operations:
            - action: filter_datapoints
              datapoint_value: 0
              datapoint_value_action: exclude
          - action: insert
            include: k8s.kube_persistentvolume_status_phase
            new_name: k8s.persistentvolume.status.phase
            operations:
            - action: filter_datapoints
              datapoint_value: 1
              datapoint_value_action: include
            - action: update_label
              label: phase
              new_label: sw.k8s.persistentvolume.status
          - action: insert
            include: k8s.kube_persistentvolumeclaim_status_phase
            new_name: k8s.persistentvolumeclaim.status.phase
            operations:
            - action: filter_datapoints
              datapoint_value: 1
              datapoint_value_action: include
            - action: update_label
              label: phase
              new_label: sw.k8s.persistentvolumeclaim.status
          - action: update
            include: k8s.kube_node_created
            operations:
            - action: filter_datapoints
              datapoint_value: 0
              datapoint_value_action: exclude
          - action: update
            include: k8s.kube_pod_created
            operations:
            - action: filter_datapoints
              datapoint_value: 0
              datapoint_value_action: exclude
          - action: update
            include: k8s.kube_deployment_created
            operations:
            - action: filter_datapoints
              datapoint_value: 0
              datapoint_value_action: exclude
          - action: update
            include: k8s.kube_daemonset_created
            operations:
            - action: filter_datapoints
              datapoint_value: 0
              datapoint_value_action: exclude
          - action: update
            include: k8s.kube_namespace_status_phase
            operations:
            - action: filter_datapoints
              datapoint_value: 1
              datapoint_value_action: include
          - action: update
            include: k8s.kube_namespace_created
            operations:
            - action: filter_datapoints
              datapoint_value: 0
              datapoint_value_action: exclude
          - action: update
            include: k8s.kube_statefulset_created
            operations:
            - action: filter_datapoints
              datapoint_value: 0
              datapoint_value_action: exclude
          - action: update
            include: k8s.kube_job_created
            operations:
            - action: filter_datapoints
              datapoint_value: 0
              datapoint_value_action: exclude
          - action: update
            include: k8s.kube_job_status_completion_time
            operations:
            - action: filter_datapoints
              datapoint_value: 0
              datapoint_value_action: exclude
          - action: update
            include: k8s.kube_job_status_start_time
            operations:
            - action: filter_datapoints
              datapoint_value: 0
              datapoint_value_action: exclude
=======
>>>>>>> 9d5d731c
        transform:
          metric_statements:
          - context: datapoint
            statements:
            - set(attributes["job_condition"], "Active") where IsMatch(metric.name, "^.*kube_job_status_active$")
              == true and value_double > 0
            - set(attributes["job_condition"], "Failed") where IsMatch(metric.name, "^.*kube_job_failed$")
              == true and IsMatch(attributes["condition"], "^true$") == true and value_double
              > 0
            - set(attributes["job_condition"], "Complete") where IsMatch(metric.name, "^.*kube_job_complete$")
              == true and IsMatch(attributes["condition"], "^true$") == true and value_double
              > 0
        transform/cleanup_attributes_for_nonexisting_entities:
          metric_statements:
          - context: metric
            statements:
            - delete_key(resource.attributes, "k8s.node.name") where resource.attributes["sw.k8s.node.found"]
              == "false"
            - delete_key(resource.attributes, "sw.k8s.pod.found")
            - delete_key(resource.attributes, "sw.k8s.deployment.found")
            - delete_key(resource.attributes, "sw.k8s.statefulset.found")
            - delete_key(resource.attributes, "sw.k8s.replicaset.found")
            - delete_key(resource.attributes, "sw.k8s.daemonset.found")
            - delete_key(resource.attributes, "sw.k8s.job.found")
            - delete_key(resource.attributes, "sw.k8s.cronjob.found")
            - delete_key(resource.attributes, "sw.k8s.node.found")
        transform/unify_node_attribute:
          metric_statements:
          - context: datapoint
            statements:
            - set(attributes["k8s.node.name"], resource.attributes["service.instance.id"])
              where IsMatch(metric.name, "^(container_.*)$") == true and attributes["k8s.node.name"]
              == nil
      receivers:
        otlp:
          protocols:
            grpc:
              endpoint: 0.0.0.0:4317
        prometheus/kube-state-metrics:
          config:
            scrape_configs:
            - honor_labels: true
              honor_timestamps: false
              job_name: kube-state-metrics
              metrics_path: /metrics
              scheme: http
              scrape_interval: 60s
              static_configs:
              - targets:
                - ${KUBE_STATE_METRICS_URL}
        prometheus/node-metrics:
          config:
            scrape_configs:
            - authorization:
                credentials_file: /var/run/secrets/kubernetes.io/serviceaccount/token
                type: Bearer
              enable_http2: true
              follow_redirects: true
              honor_timestamps: false
              job_name: kubernetes-apiservers
              kubernetes_sd_configs:
              - enable_http2: true
                follow_redirects: true
                kubeconfig_file: ""
                role: endpoints
              metrics_path: /metrics
              relabel_configs:
              - action: keep
                regex: default;kubernetes;https
                replacement: $$1
                separator: ;
                source_labels:
                - __meta_kubernetes_namespace
                - __meta_kubernetes_service_name
                - __meta_kubernetes_endpoint_port_name
              - replacement: kubernetes-apiservers
                source_labels:
                - __address__
                target_label: scrape_job
              scheme: https
              scrape_interval: 60s
              scrape_timeout: 10s
              tls_config:
                ca_file: /var/run/secrets/kubernetes.io/serviceaccount/ca.crt
                insecure_skip_verify: true
        prometheus/prometheus-server:
          config:
            scrape_configs:
            - honor_labels: true
              honor_timestamps: false
              job_name: prometheus
              metrics_path: /federate
              params:
                match[]:
                - test-metric
              scheme: http
              scrape_interval: 60s
              static_configs:
              - targets:
                - ${PROMETHEUS_URL}
      service:
        extensions:
        - health_check
        - memory_ballast
        pipelines:
          metrics:
            exporters:
            - otlp
            processors:
            - memory_limiter
            - filter/histograms
            - batch
            receivers:
            - forward/metric-exporter
          metrics/kubestatemetrics:
            exporters:
            - forward/prometheus
            processors:
            - memory_limiter
            - filter/kube-state-metrics
            receivers:
            - prometheus/kube-state-metrics
          metrics/otlp:
            exporters:
            - forward/metric-exporter
            processors:
            - memory_limiter
            - metricstransform/rename-otel
            - resource/otlp-metrics
            receivers:
            - otlp
          metrics/prometheus:
            exporters:
            - forward/metric-exporter
            processors:
            - memory_limiter
            - filter/receiver
            - transform
            - filter/remove_internal
            - attributes/remove_prometheus_attributes
            - attributes/remove_prometheus_attributes_endpoint
            - attributes/unify_node_attribute
            - transform/unify_node_attribute
            - attributes/unify_volume_attribute
            - attributes/unify_service_attribute
            - attributes/unify_endpoint_attribute
            - attributes/unify_pod_attribute
            - attributes/identify_init_container
            - attributes/identify_standard_container
            - metricstransform/rename
            - metricstransform/preprocessing
            - filter/preprocessing
            - filter/remove_internal_postprocessing
            - attributes/remove_temp
            - attributes/attributes_pod_status
            - attributes/attributes_namespace_status
            - cumulativetodelta
            - deltatorate
            - experimental_metricsgeneration/cluster
            - groupbyattrs/node
            - metricstransform/aggregate_node_level
            - groupbyattrs/pod
            - metricstransform/aggregate_pod_level
            - groupbyattrs/all
            - resource/metrics
            - swk8sattributes
            - transform/cleanup_attributes_for_nonexisting_entities
            - filter/remove_temporary_metrics
            receivers:
            - forward/prometheus
          metrics/prometheus-node-metrics:
            exporters:
            - forward/prometheus
            processors:
            - memory_limiter
            - filter/prometheus-node-metrics
            receivers:
            - prometheus/node-metrics
          metrics/prometheus-server:
            exporters:
            - forward/prometheus
            processors:
            - memory_limiter
            receivers:
            - prometheus/prometheus-server
        telemetry:
          logs:
            level: info
          metrics:
            address: 0.0.0.0:8888
    resource.proto: |
      // Copyright 2019, OpenTelemetry Authors
      //
      // Licensed under the Apache License, Version 2.0 (the "License");
      // you may not use this file except in compliance with the License.
      // You may obtain a copy of the License at
      //
      //     http://www.apache.org/licenses/LICENSE-2.0
      //
      // Unless required by applicable law or agreed to in writing, software
      // distributed under the License is distributed on an "AS IS" BASIS,
      // WITHOUT WARRANTIES OR CONDITIONS OF ANY KIND, either express or implied.
      // See the License for the specific language governing permissions and
      // limitations under the License.

      syntax = "proto3";

      package opentelemetry.proto.resource.v1;

      import "opentelemetry/proto/common/v1/common.proto";

      option csharp_namespace = "OpenTelemetry.Proto.Resource.V1";
      option java_multiple_files = true;
      option java_package = "io.opentelemetry.proto.resource.v1";
      option java_outer_classname = "ResourceProto";
      option go_package = "go.opentelemetry.io/proto/otlp/resource/v1";

      // Resource information.
      message Resource {
        // Set of attributes that describe the resource.
        // Attribute keys MUST be unique (it is not allowed to have more than one
        // attribute with the same key).
        repeated opentelemetry.proto.common.v1.KeyValue attributes = 1;

        // dropped_attributes_count is the number of dropped attributes. If the value is 0, then
        // no attributes were dropped.
        uint32 dropped_attributes_count = 2;
      }
Metrics config should match snapshot when using default values:
  1: |
    common.proto: "// Copyright 2019, OpenTelemetry Authors\n//\n// Licensed under the Apache License, Version 2.0 (the \"License\");\n// you may not use this file except in compliance with the License.\n// You may obtain a copy of the License at\n//\n//     http://www.apache.org/licenses/LICENSE-2.0\n//\n// Unless required by applicable law or agreed to in writing, software\n// distributed under the License is distributed on an \"AS IS\" BASIS,\n// WITHOUT WARRANTIES OR CONDITIONS OF ANY KIND, either express or implied.\n// See the License for the specific language governing permissions and\n// limitations under the License.\n\nsyntax = \"proto3\";\n\npackage opentelemetry.proto.common.v1;\n\noption csharp_namespace = \"OpenTelemetry.Proto.Common.V1\";\noption java_multiple_files = true;\noption java_package = \"io.opentelemetry.proto.common.v1\";\noption java_outer_classname = \"CommonProto\";\noption go_package = \"go.opentelemetry.io/proto/otlp/common/v1\";\n\n// AnyValue is used to represent any type of attribute value. AnyValue may contain a\n// primitive value such as a string or integer or it may contain an arbitrary nested\n// object containing arrays, key-value lists and primitives.\nmessage AnyValue {\n  // The value is one of the listed fields. It is valid for all values to be unspecified\n  // in which case this AnyValue is considered to be \"empty\".\n  oneof value {\n    string string_value = 1;\n    bool bool_value = 2;\n    int64 int_value = 3;\n    double double_value = 4;\n    ArrayValue array_value = 5;\n    KeyValueList kvlist_value = 6;\n    bytes bytes_value = 7;\n  }\n}\n\n// ArrayValue is a list of AnyValue messages. We need ArrayValue as a message\n// since oneof in AnyValue does not allow repeated fields.\nmessage ArrayValue {\n  // Array of values. The array may be empty (contain 0 elements).\n  repeated AnyValue values = 1;\n}\n\n// KeyValueList is a list of KeyValue messages. We need KeyValueList as a message\n// since `oneof` in AnyValue does not allow repeated fields. Everywhere else where we need\n// a list of KeyValue messages (e.g. in Span) we use `repeated KeyValue` directly to\n// avoid unnecessary extra wrapping (which slows down the protocol). The 2 approaches\n// are semantically equivalent.\nmessage KeyValueList {\n  // A collection of key/value pairs of key-value pairs. The list may be empty (may\n  // contain 0 elements).\n  // The keys MUST be unique (it is not allowed to have more than one\n  // value with the same key).\n  repeated KeyValue values = 1;\n}\n\n// KeyValue is a key-value pair that is used to store Span attributes, Link\n// attributes, etc.\nmessage KeyValue {\n  string key = 1;\n  AnyValue value = 2;\n}\n\n// InstrumentationScope is a message representing the instrumentation scope information\n// such as the fully qualified name and version. \nmessage InstrumentationScope {\n  // An empty instrumentation scope name means the name is unknown.\n  string name = 1;\n  string version = 2;\n  repeated KeyValue attributes = 3;\n  uint32 dropped_attributes_count = 4;\n}\n"
    logs.proto: |
      // Copyright 2020, OpenTelemetry Authors
      //
      // Licensed under the Apache License, Version 2.0 (the "License");
      // you may not use this file except in compliance with the License.
      // You may obtain a copy of the License at
      //
      //     http://www.apache.org/licenses/LICENSE-2.0
      //
      // Unless required by applicable law or agreed to in writing, software
      // distributed under the License is distributed on an "AS IS" BASIS,
      // WITHOUT WARRANTIES OR CONDITIONS OF ANY KIND, either express or implied.
      // See the License for the specific language governing permissions and
      // limitations under the License.

      syntax = "proto3";

      package opentelemetry.proto.logs.v1;

      import "opentelemetry/proto/common/v1/common.proto";
      import "opentelemetry/proto/resource/v1/resource.proto";

      option csharp_namespace = "OpenTelemetry.Proto.Logs.V1";
      option java_multiple_files = true;
      option java_package = "io.opentelemetry.proto.logs.v1";
      option java_outer_classname = "LogsProto";
      option go_package = "go.opentelemetry.io/proto/otlp/logs/v1";

      // LogsData represents the logs data that can be stored in a persistent storage,
      // OR can be embedded by other protocols that transfer OTLP logs data but do not
      // implement the OTLP protocol.
      //
      // The main difference between this message and collector protocol is that
      // in this message there will not be any "control" or "metadata" specific to
      // OTLP protocol.
      //
      // When new fields are added into this message, the OTLP request MUST be updated
      // as well.
      message LogsData {
        // An array of ResourceLogs.
        // For data coming from a single resource this array will typically contain
        // one element. Intermediary nodes that receive data from multiple origins
        // typically batch the data before forwarding further and in that case this
        // array will contain multiple elements.
        repeated ResourceLogs resource_logs = 1;
      }

      // A collection of ScopeLogs from a Resource.
      message ResourceLogs {
        reserved 1000;

        // The resource for the logs in this message.
        // If this field is not set then resource info is unknown.
        opentelemetry.proto.resource.v1.Resource resource = 1;

        // A list of ScopeLogs that originate from a resource.
        repeated ScopeLogs scope_logs = 2;

        // This schema_url applies to the data in the "resource" field. It does not apply
        // to the data in the "scope_logs" field which have their own schema_url field.
        string schema_url = 3;
      }

      // A collection of Logs produced by a Scope.
      message ScopeLogs {
        // The instrumentation scope information for the logs in this message.
        // Semantically when InstrumentationScope isn't set, it is equivalent with
        // an empty instrumentation scope name (unknown).
        opentelemetry.proto.common.v1.InstrumentationScope scope = 1;

        // A list of log records.
        repeated LogRecord log_records = 2;

        // This schema_url applies to all logs in the "logs" field.
        string schema_url = 3;
      }

      // Possible values for LogRecord.SeverityNumber.
      enum SeverityNumber {
        // UNSPECIFIED is the default SeverityNumber, it MUST NOT be used.
        SEVERITY_NUMBER_UNSPECIFIED = 0;
        SEVERITY_NUMBER_TRACE  = 1;
        SEVERITY_NUMBER_TRACE2 = 2;
        SEVERITY_NUMBER_TRACE3 = 3;
        SEVERITY_NUMBER_TRACE4 = 4;
        SEVERITY_NUMBER_DEBUG  = 5;
        SEVERITY_NUMBER_DEBUG2 = 6;
        SEVERITY_NUMBER_DEBUG3 = 7;
        SEVERITY_NUMBER_DEBUG4 = 8;
        SEVERITY_NUMBER_INFO   = 9;
        SEVERITY_NUMBER_INFO2  = 10;
        SEVERITY_NUMBER_INFO3  = 11;
        SEVERITY_NUMBER_INFO4  = 12;
        SEVERITY_NUMBER_WARN   = 13;
        SEVERITY_NUMBER_WARN2  = 14;
        SEVERITY_NUMBER_WARN3  = 15;
        SEVERITY_NUMBER_WARN4  = 16;
        SEVERITY_NUMBER_ERROR  = 17;
        SEVERITY_NUMBER_ERROR2 = 18;
        SEVERITY_NUMBER_ERROR3 = 19;
        SEVERITY_NUMBER_ERROR4 = 20;
        SEVERITY_NUMBER_FATAL  = 21;
        SEVERITY_NUMBER_FATAL2 = 22;
        SEVERITY_NUMBER_FATAL3 = 23;
        SEVERITY_NUMBER_FATAL4 = 24;
      }

      // Masks for LogRecord.flags field.
      enum LogRecordFlags {
        LOG_RECORD_FLAG_UNSPECIFIED = 0;
        LOG_RECORD_FLAG_TRACE_FLAGS_MASK = 0x000000FF;
      }

      // A log record according to OpenTelemetry Log Data Model:
      // https://github.com/open-telemetry/oteps/blob/main/text/logs/0097-log-data-model.md
      message LogRecord {
        reserved 4;

        // time_unix_nano is the time when the event occurred.
        // Value is UNIX Epoch time in nanoseconds since 00:00:00 UTC on 1 January 1970.
        // Value of 0 indicates unknown or missing timestamp.
        fixed64 time_unix_nano = 1;

        // Time when the event was observed by the collection system.
        // For events that originate in OpenTelemetry (e.g. using OpenTelemetry Logging SDK)
        // this timestamp is typically set at the generation time and is equal to Timestamp.
        // For events originating externally and collected by OpenTelemetry (e.g. using
        // Collector) this is the time when OpenTelemetry's code observed the event measured
        // by the clock of the OpenTelemetry code. This field MUST be set once the event is
        // observed by OpenTelemetry.
        //
        // For converting OpenTelemetry log data to formats that support only one timestamp or
        // when receiving OpenTelemetry log data by recipients that support only one timestamp
        // internally the following logic is recommended:
        //   - Use time_unix_nano if it is present, otherwise use observed_time_unix_nano.
        //
        // Value is UNIX Epoch time in nanoseconds since 00:00:00 UTC on 1 January 1970.
        // Value of 0 indicates unknown or missing timestamp.
        fixed64 observed_time_unix_nano = 11;

        // Numerical value of the severity, normalized to values described in Log Data Model.
        // [Optional].
        SeverityNumber severity_number = 2;

        // The severity text (also known as log level). The original string representation as
        // it is known at the source. [Optional].
        string severity_text = 3;

        // A value containing the body of the log record. Can be for example a human-readable
        // string message (including multi-line) describing the event in a free form or it can
        // be a structured data composed of arrays and maps of other values. [Optional].
        opentelemetry.proto.common.v1.AnyValue body = 5;

        // Additional attributes that describe the specific event occurrence. [Optional].
        // Attribute keys MUST be unique (it is not allowed to have more than one
        // attribute with the same key).
        repeated opentelemetry.proto.common.v1.KeyValue attributes = 6;
        uint32 dropped_attributes_count = 7;

        // Flags, a bit field. 8 least significant bits are the trace flags as
        // defined in W3C Trace Context specification. 24 most significant bits are reserved
        // and must be set to 0. Readers must not assume that 24 most significant bits
        // will be zero and must correctly mask the bits when reading 8-bit trace flag (use
        // flags & TRACE_FLAGS_MASK). [Optional].
        fixed32 flags = 8;

        // A unique identifier for a trace. All logs from the same trace share
        // the same `trace_id`. The ID is a 16-byte array. An ID with all zeroes OR
        // of length other than 16 bytes is considered invalid (empty string in OTLP/JSON
        // is zero-length and thus is also invalid).
        //
        // This field is optional.
        //
        // The receivers SHOULD assume that the log record is not associated with a
        // trace if any of the following is true:
        //   - the field is not present,
        //   - the field contains an invalid value.
        bytes trace_id = 9;

        // A unique identifier for a span within a trace, assigned when the span
        // is created. The ID is an 8-byte array. An ID with all zeroes OR of length
        // other than 8 bytes is considered invalid (empty string in OTLP/JSON
        // is zero-length and thus is also invalid).
        //
        // This field is optional. If the sender specifies a valid span_id then it SHOULD also
        // specify a valid trace_id.
        //
        // The receivers SHOULD assume that the log record is not associated with a
        // span if any of the following is true:
        //   - the field is not present,
        //   - the field contains an invalid value.
        bytes span_id = 10;
      }
    logs_service.proto: |
      // Copyright 2020, OpenTelemetry Authors
      //
      // Licensed under the Apache License, Version 2.0 (the "License");
      // you may not use this file except in compliance with the License.
      // You may obtain a copy of the License at
      //
      //     http://www.apache.org/licenses/LICENSE-2.0
      //
      // Unless required by applicable law or agreed to in writing, software
      // distributed under the License is distributed on an "AS IS" BASIS,
      // WITHOUT WARRANTIES OR CONDITIONS OF ANY KIND, either express or implied.
      // See the License for the specific language governing permissions and
      // limitations under the License.

      syntax = "proto3";

      package opentelemetry.proto.collector.logs.v1;

      import "opentelemetry/proto/logs/v1/logs.proto";

      option csharp_namespace = "OpenTelemetry.Proto.Collector.Logs.V1";
      option java_multiple_files = true;
      option java_package = "io.opentelemetry.proto.collector.logs.v1";
      option java_outer_classname = "LogsServiceProto";
      option go_package = "go.opentelemetry.io/proto/otlp/collector/logs/v1";

      // Service that can be used to push logs between one Application instrumented with
      // OpenTelemetry and an collector, or between an collector and a central collector (in this
      // case logs are sent/received to/from multiple Applications).
      service LogsService {
        // For performance reasons, it is recommended to keep this RPC
        // alive for the entire life of the application.
        rpc Export(ExportLogsServiceRequest) returns (ExportLogsServiceResponse) {}
      }

      message ExportLogsServiceRequest {
        // An array of ResourceLogs.
        // For data coming from a single resource this array will typically contain one
        // element. Intermediary nodes (such as OpenTelemetry Collector) that receive
        // data from multiple origins typically batch the data before forwarding further and
        // in that case this array will contain multiple elements.
        repeated opentelemetry.proto.logs.v1.ResourceLogs resource_logs = 1;
      }

      message ExportLogsServiceResponse {
        // The details of a partially successful export request.
        //
        // If the request is only partially accepted
        // (i.e. when the server accepts only parts of the data and rejects the rest)
        // the server MUST initialize the `partial_success` field and MUST
        // set the `rejected_<signal>` with the number of items it rejected.
        //
        // Servers MAY also make use of the `partial_success` field to convey
        // warnings/suggestions to senders even when the request was fully accepted.
        // In such cases, the `rejected_<signal>` MUST have a value of `0` and
        // the `error_message` MUST be non-empty.
        //
        // A `partial_success` message with an empty value (rejected_<signal> = 0 and
        // `error_message` = "") is equivalent to it not being set/present. Senders
        // SHOULD interpret it the same way as in the full success case.
        ExportLogsPartialSuccess partial_success = 1;
      }

      message ExportLogsPartialSuccess {
        // The number of rejected log records.
        //
        // A `rejected_<signal>` field holding a `0` value indicates that the
        // request was fully accepted.
        int64 rejected_log_records = 1;

        // A developer-facing human-readable message in English. It should be used
        // either to explain why the server rejected parts of the data during a partial
        // success or to convey warnings/suggestions during a full success. The message
        // should offer guidance on how users can address such issues.
        //
        // error_message is an optional field. An error_message with an empty value
        // is equivalent to it not being set.
        string error_message = 2;
      }
    metrics.config: |
      connectors:
        forward/metric-exporter: null
        forward/prometheus: null
      exporters:
        otlp:
          endpoint: ${OTEL_ENVOY_ADDRESS}
          headers:
            Authorization: Bearer ${SOLARWINDS_API_TOKEN}
          retry_on_failure:
            enabled: true
            initial_interval: 10s
            max_elapsed_time: 300s
            max_interval: 30s
          sending_queue:
            enabled: true
            num_consumers: 20
            queue_size: 1000
          tls:
            insecure: ${OTEL_ENVOY_ADDRESS_TLS_INSECURE}
      extensions:
        health_check: {}
        memory_ballast:
          size_mib: 700
      processors:
        attributes/attributes_namespace_status:
          actions:
          - action: insert
            from_attribute: phase
            key: sw.k8s.namespace.status
          include:
            match_type: regexp
            metric_names:
            - k8s.kube_namespace_status_phase
        attributes/attributes_pod_status:
          actions:
          - action: insert
            from_attribute: phase
            key: sw.k8s.pod.status
          include:
            match_type: regexp
            metric_names:
            - kube_pod_status_phase
        attributes/identify_init_container:
          actions:
          - action: insert
            key: sw.k8s.container.init
            value: "true"
          include:
            match_type: regexp
            metric_names:
            - kube_pod_init_container_.*
        attributes/identify_standard_container:
          actions:
          - action: insert
            key: sw.k8s.container.init
            value: "false"
          include:
            match_type: regexp
            metric_names:
            - kube_pod_container_.*
        attributes/remove_prometheus_attributes:
          actions:
          - action: delete
            key: prometheus
          - action: delete
            key: prometheus_replica
        attributes/remove_prometheus_attributes_endpoint:
          actions:
          - action: delete
            key: endpoint
          exclude:
            match_type: regexp
            metric_names:
            - kube_endpoint_.*
        attributes/remove_temp:
          actions:
          - action: delete
            key: temp
            pattern: (.*_temp$)|(^\$.*)
          include:
            match_type: regexp
            metric_names:
            - .*
        attributes/unify_endpoint_attribute:
          actions:
          - action: insert
            from_attribute: endpoint
            key: k8s.service.name
          include:
            match_type: regexp
            metric_names:
            - kube_endpoint_.*
        attributes/unify_node_attribute:
          actions:
          - action: insert
            from_attribute: node
            key: k8s.node.name
          - action: insert
            from_attribute: kubernetes_io_hostname
            key: k8s.node.name
          include:
            match_type: regexp
            metric_names:
            - container_.*
            - kube_node_.*
            - kube_pod_info
            - kube_pod_container_resource_requests
            - kube_pod_container_resource_limits
            - kube_pod_init_container_resource_requests
            - kube_pod_init_container_resource_limits
            - k8s.node_cpu_hourly_cost
            - k8s.node_gpu_hourly_cost
            - k8s.node_ram_hourly_cost
            - k8s.node_total_hourly_cost
            - k8s.node_gpu_count
            - k8s.kubecost_node_is_spot
        attributes/unify_pod_attribute:
          actions:
          - action: insert
            from_attribute: uid
            key: k8s.pod.uid
          include:
            match_type: regexp
            metric_names:
            - kube_pod_.*
        attributes/unify_service_attribute:
          actions:
          - action: insert
            from_attribute: service
            key: k8s.service.name
          - action: insert
            from_attribute: external_name
            key: sw.k8s.service.external_name
          - action: insert
            from_attribute: type
            key: sw.k8s.service.type
          - action: insert
            from_attribute: cluster_ip
            key: sw.k8s.cluster.ip
          include:
            match_type: regexp
            metric_names:
            - kube_service_.*
        attributes/unify_volume_attribute:
          actions:
          - action: insert
            from_attribute: volumename
            key: persistentvolume
          - action: insert
            from_attribute: name
            key: persistentvolumeclaim
          - action: upsert
            from_attribute: claim_namespace
            key: namespace
          include:
            match_type: regexp
            metric_names:
            - kube_persistentvolumeclaim_.*
            - kube_persistentvolume_claim_ref
        batch:
          send_batch_max_size: 512
          send_batch_size: 512
          timeout: 1s
        cumulativetodelta:
          include:
            match_type: strict
            metrics:
            - k8s.node.cpu.usage.seconds.rate
            - k8s.pod.cpu.usage.seconds.rate
            - k8s.container.fs.iops
            - k8s.container.fs.throughput
            - k8s.container.cpu.usage.seconds.rate
            - k8s.container.network.bytes_received
            - k8s.container.network.bytes_transmitted
            - k8s.pod.fs.iops
            - k8s.pod.fs.throughput
            - k8s.pod.fs.reads.rate
            - k8s.pod.fs.writes.rate
            - k8s.pod.fs.reads.bytes.rate
            - k8s.pod.fs.writes.bytes.rate
            - k8s.pod.network.bytes_received
            - k8s.pod.network.bytes_transmitted
            - k8s.pod.network.packets_received
            - k8s.pod.network.packets_transmitted
            - k8s.pod.network.receive_packets_dropped
            - k8s.pod.network.transmit_packets_dropped
            - k8s.node.fs.iops
            - k8s.node.fs.throughput
            - k8s.node.network.bytes_received
            - k8s.node.network.bytes_transmitted
            - k8s.node.network.packets_received
            - k8s.node.network.packets_transmitted
            - k8s.node.network.receive_packets_dropped
            - k8s.node.network.transmit_packets_dropped
            - apiserver_request_not_failed_temp
            - apiserver_request_total_temp
        deltatorate:
          metrics:
          - k8s.node.cpu.usage.seconds.rate
          - k8s.pod.cpu.usage.seconds.rate
          - k8s.container.fs.iops
          - k8s.container.fs.throughput
          - k8s.container.cpu.usage.seconds.rate
          - k8s.container.network.bytes_received
          - k8s.container.network.bytes_transmitted
          - k8s.pod.fs.iops
          - k8s.pod.fs.throughput
          - k8s.pod.fs.reads.rate
          - k8s.pod.fs.writes.rate
          - k8s.pod.fs.reads.bytes.rate
          - k8s.pod.fs.writes.bytes.rate
          - k8s.pod.network.bytes_received
          - k8s.pod.network.bytes_transmitted
          - k8s.pod.network.packets_received
          - k8s.pod.network.packets_transmitted
          - k8s.pod.network.receive_packets_dropped
          - k8s.pod.network.transmit_packets_dropped
          - k8s.node.fs.iops
          - k8s.node.fs.throughput
          - k8s.node.network.bytes_received
          - k8s.node.network.bytes_transmitted
          - k8s.node.network.packets_received
          - k8s.node.network.packets_transmitted
          - k8s.node.network.receive_packets_dropped
          - k8s.node.network.transmit_packets_dropped
        experimental_metricsgeneration/cluster:
          rules:
          - metric1: apiserver_request_not_failed_temp
            metric2: apiserver_request_total_temp
            name: k8s.apiserver.request.successrate
            operation: percent
            type: calculate
            unit: Percent
        filter/ebpf:
          metrics:
            metric:
            - IsMatch(name, "^ebpf_net.*$")
        filter/histograms:
          metrics:
            metric:
            - type == METRIC_DATA_TYPE_HISTOGRAM
        filter/kube-state-metrics:
          metrics:
            metric:
            - "not(\nname == \"kube_deployment_created\" or\nname == \"kube_deployment_created\"
              or\nname == \"kube_daemonset_created\" or\nname == \"kube_namespace_created\"
              or\nname == \"kube_node_info\" or\nname == \"kube_node_created\" or\nname
              == \"kube_node_status_capacity\" or\nname == \"kube_node_status_condition\"
              or\nname == \"kube_pod_created\" or\nname == \"kube_pod_info\" or\nname ==
              \"kube_pod_owner\" or\nname == \"kube_pod_completion_time\" or\nname == \"kube_pod_status_phase\"
              or\nname == \"kube_pod_status_ready\" or\nname == \"kube_pod_status_reason\"
              or\nname == \"kube_pod_start_time\" or \nIsMatch(name, \"^kube_pod_container_.*$\")
              or \nIsMatch(name, \"^kube_pod_init_container_.*$\") or \nname == \"kube_namespace_status_phase\"
              or\nname == \"kube_deployment_spec_replicas\" or\nname == \"kube_deployment_spec_paused\"
              or\nname == \"kube_deployment_status_replicas\" or\nname == \"kube_deployment_status_replicas_ready\"
              or\nname == \"kube_deployment_status_replicas_available\" or\nname == \"kube_deployment_status_replicas_updated\"
              or\nname == \"kube_deployment_status_replicas_unavailable\" or\nname == \"kube_deployment_status_condition\"
              or\nname == \"kube_replicaset_owner\" or\nname == \"kube_replicaset_created\"
              or\nname == \"kube_replicaset_spec_replicas\" or\nname == \"kube_replicaset_status_ready_replicas\"
              or\nname == \"kube_replicaset_status_replicas\" or\nname == \"kube_statefulset_replicas\"
              or\nname == \"kube_statefulset_status_replicas_ready\" or\nname == \"kube_statefulset_status_replicas_current\"
              or\nname == \"kube_statefulset_status_replicas_updated\" or\nname == \"kube_statefulset_created\"
              or\nname == \"kube_daemonset_status_current_number_scheduled\" or\nname ==
              \"kube_daemonset_status_desired_number_scheduled\" or\nname == \"kube_daemonset_status_updated_number_scheduled\"
              or\nname == \"kube_daemonset_status_number_available\" or\nname == \"kube_daemonset_status_number_misscheduled\"
              or\nname == \"kube_daemonset_status_number_ready\" or\nname == \"kube_daemonset_status_number_unavailable\"
              or\nname == \"kube_resourcequota\" or\nname == \"kube_node_status_allocatable\"
              or\nname == \"kube_node_spec_unschedulable\" or\nname == \"kube_job_info\"
              or\nname == \"kube_job_owner\" or\nname == \"kube_job_created\" or\nname ==
              \"kube_job_complete\" or\nname == \"kube_job_failed\" or\nname == \"kube_job_status_active\"
              or\nname == \"kube_job_status_succeeded\" or\nname == \"kube_job_status_failed\"
              or\nname == \"kube_job_status_start_time\" or\nname == \"kube_job_status_completion_time\"
              or\nname == \"kube_job_spec_completions\" or\nname == \"kube_job_spec_parallelism\"
              or\nname == \"kube_persistentvolume_capacity_bytes\" or\nname == \"kube_persistentvolume_info\"
              or\nname == \"kube_persistentvolume_status_phase\" or\nname == \"kube_persistentvolume_claim_ref\"
              or\nname == \"kube_persistentvolume_created\" or\nname == \"kube_persistentvolumeclaim_info\"
              or\nname == \"kube_persistentvolumeclaim_access_mode\" or\nname == \"kube_persistentvolumeclaim_status_phase\"
              or\nname == \"kube_persistentvolumeclaim_resource_requests_storage_bytes\"
              or\nname == \"kube_persistentvolumeclaim_created\" or\nname == \"kube_pod_spec_volumes_persistentvolumeclaims_info\"
              or\nname == \"kube_service_info\" or\nname == \"kube_service_created\" or\nname
              == \"kube_service_spec_type\" or\nname == \"kube_service_spec_external_ip\"
              or\nname == \"kube_service_status_load_balancer_ingress\" or\nname == \"kube_endpoint_address_not_ready\"
              or\nname == \"kube_endpoint_address_available\" or\nname == \"kube_endpoint_info\"
              or\nname == \"kube_endpoint_created\" or\nname == \"kube_endpoint_ports\"
              or\nname == \"kube_endpoint_address\"\n)\n"
        filter/preprocessing:
          error_mode: ignore
          metrics:
            datapoint:
            - metric.name == "k8s.kube_node_status_ready" and value_double != 1
            - metric.name == "k8s.deployment.condition.available" and value_double != 1
            - metric.name == "k8s.deployment.condition.progressing" and value_double !=
              1
            - metric.name == "k8s.deployment.condition.replicafailure" and value_double
              != 1
            - metric.name == "k8s.pod.status.reason" and value_double != 1
            - metric.name == "k8s.kube_pod_status_phase" and value_double != 1
            - metric.name == "k8s.kube_pod_start_time" and value_double == 0
            - metric.name == "k8s.kube_pod_completion_time" and value_double == 0
            - metric.name == "k8s.persistentvolume.status.phase" and value_double != 1
            - metric.name == "k8s.persistentvolumeclaim.status.phase" and value_double !=
              1
            - metric.name == "k8s.kube_node_created" and value_double == 0
            - metric.name == "k8s.kube_pod_created" and value_double == 0
            - metric.name == "k8s.kube_deployment_created" and value_double == 0
            - metric.name == "k8s.kube_daemonset_created" and value_double == 0
            - metric.name == "k8s.kube_namespace_status_phase" and value_double != 1
            - metric.name == "k8s.kube_namespace_created" and value_double == 0
            - metric.name == "k8s.kube_statefulset_created" and value_double == 0
            - metric.name == "k8s.kube_job_created" and value_double == 0
            - metric.name == "k8s.kube_job_status_completion_time" and value_double == 0
            - metric.name == "k8s.kube_job_status_start_time" and value_double == 0
            - metric.name == "k8s.container.status" and value_double != 1
        filter/prometheus-node-metrics:
          metrics:
            metric:
            - |
              not(
              name == "container_cpu_usage_seconds_total" or
              name == "container_spec_cpu_quota" or
              name == "container_spec_cpu_period" or
              name == "container_memory_working_set_bytes" or
              name == "container_spec_memory_limit_bytes" or
              name == "container_cpu_cfs_throttled_periods_total" or
              name == "container_cpu_cfs_periods_total" or
              name == "container_fs_reads_total" or
              name == "container_fs_writes_total" or
              name == "container_fs_reads_bytes_total" or
              name == "container_fs_writes_bytes_total" or
              name == "container_fs_usage_bytes" or
              name == "container_network_receive_bytes_total" or
              name == "container_network_transmit_bytes_total" or
              name == "container_network_receive_packets_total" or
              name == "container_network_transmit_packets_total" or
              name == "container_network_receive_packets_dropped_total" or
              name == "container_network_transmit_packets_dropped_total" or
              name == "apiserver_request_total" or
              name == "kubelet_volume_stats_available_percent" or
              name == "kubernetes_build_info"
              )
        filter/receiver:
          metrics:
<<<<<<< HEAD
            exclude:
              match_type: strict
              metric_names:
              - scrape_duration_seconds
              - scrape_samples_post_metric_relabeling
              - scrape_samples_scraped
              - scrape_series_added
              - up
=======
            metric:
            - name == "scrape_duration_seconds"
            - name == "scrape_samples_post_metric_relabeling"
            - name == "scrape_samples_scraped"
            - name == "scrape_series_added"
            - name == "up"
>>>>>>> 9d5d731c
        filter/remove_internal:
          metrics:
            datapoint:
            - attributes["container"] == "POD" and IsMatch(metric.name, "container_network_.*")
              == false
        filter/remove_internal_postprocessing:
          metrics:
            datapoint:
            - attributes["container"] == "POD" and IsMatch(metric.name, "container_network_.*|k8s.container.*")
              == true
<<<<<<< HEAD
=======
        filter/remove_temporary_metrics:
          metrics:
            metric:
            - IsMatch(name , ".*_temp")
            - name == "apiserver_request_total"
>>>>>>> 9d5d731c
        groupbyattrs/all:
          keys:
          - kubelet_version
          - container_runtime_version
          - provider_id
          - os_image
          - namespace
          - uid
          - k8s.pod.uid
          - pod_ip
          - host_ip
          - created_by_kind
          - created_by_name
          - host_network
          - priority_class
          - container_id
          - container
          - image
          - image_id
          - k8s.node.name
          - sw.k8s.pod.status
          - sw.k8s.namespace.status
          - sw.k8s.node.status
          - sw.k8s.container.status
          - sw.k8s.container.init
          - daemonset
          - statefulset
          - deployment
          - replicaset
          - job_name
          - cronjob
          - sw.k8s.cluster.version
          - internal_ip
          - job_condition
          - persistentvolumeclaim
          - persistentvolume
          - sw.k8s.persistentvolumeclaim.status
          - sw.k8s.persistentvolume.status
          - storageclass
          - access_mode
          - k8s.service.name
          - sw.k8s.service.external_name
          - sw.k8s.service.type
          - sw.k8s.cluster.ip
        groupbyattrs/node:
          keys:
          - k8s.node.name
        groupbyattrs/pod:
          keys:
          - namespace
          - pod
<<<<<<< HEAD
=======
        k8sattributes:
          auth_type: serviceAccount
          cronjob:
            association:
            - sources:
              - from: resource_attribute
                name: k8s.cronjob.name
              - from: resource_attribute
                name: k8s.namespace.name
            extract:
              annotations:
              - from: cronjob
                key_regex: (.*)
                tag_name: k8s.cronjob.annotations.$$1
              labels:
              - from: cronjob
                key_regex: (.*)
                tag_name: k8s.cronjob.labels.$$1
          daemonset:
            association:
            - sources:
              - from: resource_attribute
                name: k8s.daemonset.name
              - from: resource_attribute
                name: k8s.namespace.name
            extract:
              annotations:
              - from: daemonset
                key_regex: (.*)
                tag_name: k8s.daemonset.annotations.$$1
              labels:
              - from: daemonset
                key_regex: (.*)
                tag_name: k8s.daemonset.labels.$$1
          deployment:
            association:
            - sources:
              - from: resource_attribute
                name: k8s.deployment.name
              - from: resource_attribute
                name: k8s.namespace.name
            extract:
              annotations:
              - from: deployment
                key_regex: (.*)
                tag_name: k8s.deployment.annotations.$$1
              labels:
              - from: deployment
                key_regex: (.*)
                tag_name: k8s.deployment.labels.$$1
          extract:
            annotations:
            - from: pod
              key_regex: (.*)
              tag_name: k8s.pod.annotations.$$1
            - from: namespace
              key_regex: (.*)
              tag_name: k8s.namespace.annotations.$$1
            labels:
            - from: pod
              key_regex: (.*)
              tag_name: k8s.pod.labels.$$1
            - from: namespace
              key_regex: (.*)
              tag_name: k8s.namespace.labels.$$1
            metadata:
            - k8s.deployment.name
            - k8s.replicaset.name
            - k8s.daemonset.name
            - k8s.job.name
            - k8s.cronjob.name
            - k8s.statefulset.name
            - k8s.node.name
          job:
            association:
            - sources:
              - from: resource_attribute
                name: k8s.job.name
              - from: resource_attribute
                name: k8s.namespace.name
            extract:
              annotations:
              - from: job
                key_regex: (.*)
                tag_name: k8s.job.annotations.$$1
              labels:
              - from: job
                key_regex: (.*)
                tag_name: k8s.job.labels.$$1
          node:
            association:
            - sources:
              - from: resource_attribute
                name: k8s.node.name
            extract:
              annotations:
              - from: node
                key_regex: (.*)
                tag_name: k8s.node.annotations.$$1
              labels:
              - from: node
                key_regex: (.*)
                tag_name: k8s.node.labels.$$1
          passthrough: false
          persistentvolume:
            association:
            - sources:
              - from: resource_attribute
                name: k8s.persistentvolume.name
            extract:
              annotations:
              - from: persistentvolume
                key_regex: (.*)
                tag_name: k8s.persistentvolume.annotations.$$1
              labels:
              - from: persistentvolume
                key_regex: (.*)
                tag_name: k8s.persistentvolume.labels.$$1
          persistentvolumeclaim:
            association:
            - sources:
              - from: resource_attribute
                name: k8s.persistentvolumeclaim.name
              - from: resource_attribute
                name: k8s.namespace.name
            extract:
              annotations:
              - from: persistentvolumeclaim
                key_regex: (.*)
                tag_name: k8s.persistentvolumeclaim.annotations.$$1
              labels:
              - from: persistentvolumeclaim
                key_regex: (.*)
                tag_name: k8s.persistentvolumeclaim.labels.$$1
          pod_association:
          - sources:
            - from: resource_attribute
              name: k8s.pod.name
            - from: resource_attribute
              name: k8s.namespace.name
          replicaset:
            association:
            - sources:
              - from: resource_attribute
                name: k8s.replicaset.name
              - from: resource_attribute
                name: k8s.namespace.name
            extract:
              annotations:
              - from: replicaset
                key_regex: (.*)
                tag_name: k8s.replicaset.annotations.$$1
              labels:
              - from: replicaset
                key_regex: (.*)
                tag_name: k8s.replicaset.labels.$$1
          service:
            association:
            - sources:
              - from: resource_attribute
                name: k8s.service.name
              - from: resource_attribute
                name: k8s.namespace.name
            extract:
              annotations:
              - from: service
                key_regex: (.*)
                tag_name: k8s.service.annotations.$$1
              labels:
              - from: service
                key_regex: (.*)
                tag_name: k8s.service.labels.$$1
          set_object_existence: true
          statefulset:
            association:
            - sources:
              - from: resource_attribute
                name: k8s.statefulset.name
              - from: resource_attribute
                name: k8s.namespace.name
            extract:
              annotations:
              - from: statefulset
                key_regex: (.*)
                tag_name: k8s.statefulset.annotations.$$1
              labels:
              - from: statefulset
                key_regex: (.*)
                tag_name: k8s.statefulset.labels.$$1
>>>>>>> 9d5d731c
        memory_limiter:
          check_interval: 1s
          limit_mib: 2560
          spike_limit_mib: 512
        metricstransform/aggregate_node_level:
          transforms:
          - action: insert
            include: k8s.kube_pod_info
            new_name: k8s.node.pods
            operations:
            - action: aggregate_labels
              aggregation_type: sum
              label_set: []
        metricstransform/aggregate_pod_level:
          transforms:
          - action: insert
            include: k8s.kube_pod_container_info
            new_name: k8s.pod.containers
            operations:
            - action: aggregate_labels
              aggregation_type: sum
              label_set: []
        metricstransform/preprocessing:
          transforms:
          - action: insert
            experimental_match_labels:
              condition: Ready
            include: k8s.kube_node_status_condition
            new_name: k8s.kube_node_status_ready
            operations:
            - action: update_label
              label: status
              value_actions:
              - new_value: Ready
                value: "true"
              - new_value: NotReady
                value: "false"
              - new_value: Unknown
                value: unknown
            - action: update_label
              label: status
              new_label: sw.k8s.node.status
          - action: insert
            experimental_match_labels:
              condition: Available
            include: k8s.kube_deployment_status_condition
            new_name: k8s.deployment.condition.available
            operations:
            - action: update_label
              label: status
              new_label: sw.k8s.deployment.condition.available
          - action: insert
            experimental_match_labels:
              condition: Progressing
            include: k8s.kube_deployment_status_condition
            new_name: k8s.deployment.condition.progressing
            operations:
            - action: update_label
              label: status
              new_label: sw.k8s.deployment.condition.progressing
          - action: insert
            experimental_match_labels:
              condition: ReplicaFailure
            include: k8s.kube_deployment_status_condition
            new_name: k8s.deployment.condition.replicafailure
            operations:
            - action: update_label
              label: status
              new_label: sw.k8s.deployment.condition.replicafailure
          - action: insert
            include: k8s.kube_persistentvolume_status_phase
            new_name: k8s.persistentvolume.status.phase
            operations:
            - action: update_label
              label: phase
              new_label: sw.k8s.persistentvolume.status
          - action: insert
            include: k8s.kube_persistentvolumeclaim_status_phase
            new_name: k8s.persistentvolumeclaim.status.phase
            operations:
            - action: update_label
              label: phase
              new_label: sw.k8s.persistentvolumeclaim.status
          - action: insert
            include: k8s.container_fs_reads_total
            new_name: k8s.container_fs_reads_total_temp
          - action: insert
            include: k8s.container_fs_writes_total
            new_name: k8s.container_fs_writes_total_temp
          - action: combine
            experimental_match_labels:
              container: \S+
              namespace: \S+
              pod: \S+
            include: (k8s.container_fs_reads_total_temp|k8s.container_fs_writes_total_temp)
            match_type: regexp
            new_name: k8s.container.fs.iops
            operations:
            - action: aggregate_labels
              aggregation_type: sum
              label_set:
              - container
              - pod
              - namespace
            submatch_case: lower
          - action: insert
            include: k8s.container_fs_reads_bytes_total
            new_name: k8s.container_fs_reads_bytes_total_temp
          - action: insert
            include: k8s.container_fs_writes_bytes_total
            new_name: k8s.container_fs_writes_bytes_total_temp
          - action: combine
            experimental_match_labels:
              container: \S+
              namespace: \S+
              pod: \S+
            include: (k8s.container_fs_reads_bytes_total_temp|k8s.container_fs_writes_bytes_total_temp)
            match_type: regexp
            new_name: k8s.container.fs.throughput
            operations:
            - action: aggregate_labels
              aggregation_type: sum
              label_set:
              - container
              - pod
              - namespace
            submatch_case: lower
          - action: insert
            include: k8s.container_network_receive_bytes_total
            new_name: k8s.container.network.bytes_received
          - action: insert
            include: k8s.container_network_transmit_bytes_total
            new_name: k8s.container.network.bytes_transmitted
          - action: insert
            experimental_match_labels:
              container: \S+
              namespace: \S+
              pod: \S+
            include: k8s.container_cpu_usage_seconds_total
            match_type: regexp
            new_name: k8s.pod.cpu.usage.seconds.rate
            operations:
            - action: aggregate_labels
              aggregation_type: sum
              label_set:
              - pod
              - namespace
              - k8s.node.name
          - action: insert
            include: k8s.container_cpu_usage_seconds_total
            new_name: k8s.container.cpu.usage.seconds.rate
          - action: insert
            experimental_match_labels:
              container: \S+
              namespace: \S+
              pod: \S+
            include: k8s.container_memory_working_set_bytes
            match_type: regexp
            new_name: k8s.pod.memory.working_set
            operations:
            - action: aggregate_labels
              aggregation_type: sum
              label_set:
              - pod
              - namespace
              - k8s.node.name
          - action: insert
            experimental_match_labels:
              k8s.node.name: \S+
              namespace: \S+
              pod: \S+
            include: k8s.container_network_receive_bytes_total
            match_type: regexp
            new_name: k8s.pod.network.bytes_received
            operations:
            - action: aggregate_labels
              aggregation_type: sum
              label_set:
              - pod
              - namespace
              - k8s.node.name
          - action: insert
            experimental_match_labels:
              k8s.node.name: \S+
              namespace: \S+
              pod: \S+
            include: k8s.container_network_transmit_bytes_total
            match_type: regexp
            new_name: k8s.pod.network.bytes_transmitted
            operations:
            - action: aggregate_labels
              aggregation_type: sum
              label_set:
              - pod
              - namespace
              - k8s.node.name
          - action: insert
            experimental_match_labels:
              k8s.node.name: \S+
              namespace: \S+
              pod: \S+
            include: k8s.container_network_receive_packets_total
            match_type: regexp
            new_name: k8s.pod.network.packets_received
            operations:
            - action: aggregate_labels
              aggregation_type: sum
              label_set:
              - pod
              - namespace
              - k8s.node.name
          - action: insert
            experimental_match_labels:
              k8s.node.name: \S+
              namespace: \S+
              pod: \S+
            include: k8s.container_network_transmit_packets_total
            match_type: regexp
            new_name: k8s.pod.network.packets_transmitted
            operations:
            - action: aggregate_labels
              aggregation_type: sum
              label_set:
              - pod
              - namespace
              - k8s.node.name
          - action: insert
            experimental_match_labels:
              k8s.node.name: \S+
              namespace: \S+
              pod: \S+
            include: k8s.container_network_receive_packets_dropped_total
            match_type: regexp
            new_name: k8s.pod.network.receive_packets_dropped
            operations:
            - action: aggregate_labels
              aggregation_type: sum
              label_set:
              - pod
              - namespace
              - k8s.node.name
          - action: insert
            experimental_match_labels:
              k8s.node.name: \S+
              namespace: \S+
              pod: \S+
            include: k8s.container_network_transmit_packets_dropped_total
            match_type: regexp
            new_name: k8s.pod.network.transmit_packets_dropped
            operations:
            - action: aggregate_labels
              aggregation_type: sum
              label_set:
              - pod
              - namespace
              - k8s.node.name
          - action: insert
            experimental_match_labels:
              k8s.node.name: \S+
              namespace: \S+
              pod: \S+
            include: k8s.container_fs_reads_total
            match_type: regexp
            new_name: k8s.pod.fs.reads.rate
            operations:
            - action: aggregate_labels
              aggregation_type: sum
              label_set:
              - pod
              - namespace
              - k8s.node.name
          - action: insert
            experimental_match_labels:
              k8s.node.name: \S+
              namespace: \S+
              pod: \S+
            include: k8s.container_fs_writes_total
            match_type: regexp
            new_name: k8s.pod.fs.writes.rate
            operations:
            - action: aggregate_labels
              aggregation_type: sum
              label_set:
              - pod
              - namespace
              - k8s.node.name
          - action: insert
            experimental_match_labels:
              k8s.node.name: \S+
              namespace: \S+
              pod: \S+
            include: k8s.container_fs_reads_bytes_total
            match_type: regexp
            new_name: k8s.pod.fs.reads.bytes.rate
            operations:
            - action: aggregate_labels
              aggregation_type: sum
              label_set:
              - pod
              - namespace
              - k8s.node.name
          - action: insert
            experimental_match_labels:
              k8s.node.name: \S+
              namespace: \S+
              pod: \S+
            include: k8s.container_fs_writes_bytes_total
            match_type: regexp
            new_name: k8s.pod.fs.writes.bytes.rate
            operations:
            - action: aggregate_labels
              aggregation_type: sum
              label_set:
              - pod
              - namespace
              - k8s.node.name
          - action: insert
            include: k8s.pod.fs.reads.rate
            new_name: k8s.pod.fs.reads.rate_temp
          - action: insert
            include: k8s.pod.fs.writes.rate
            new_name: k8s.pod.fs.writes.rate_temp
          - action: combine
            include: (k8s.pod.fs.reads.rate_temp|k8s.pod.fs.writes.rate_temp)
            match_type: regexp
            new_name: k8s.pod.fs.iops
            operations:
            - action: aggregate_labels
              aggregation_type: sum
              label_set:
              - pod
              - namespace
              - k8s.node.name
            submatch_case: lower
          - action: insert
            include: k8s.pod.fs.reads.bytes.rate
            new_name: k8s.pod.fs.reads.bytes.rate_temp
          - action: insert
            include: k8s.pod.fs.writes.bytes.rate
            new_name: k8s.pod.fs.writes.bytes.rate_temp
          - action: combine
            include: (k8s.pod.fs.reads.bytes.rate_temp|k8s.pod.fs.writes.bytes.rate_temp)
            match_type: regexp
            new_name: k8s.pod.fs.throughput
            operations:
            - action: aggregate_labels
              aggregation_type: sum
              label_set:
              - pod
              - namespace
              - k8s.node.name
            submatch_case: lower
          - action: insert
            experimental_match_labels:
              k8s.node.name: \S+
              namespace: \S+
              pod: \S+
            include: k8s.container_fs_usage_bytes
            match_type: regexp
            new_name: k8s.pod.fs.usage.bytes
            operations:
            - action: aggregate_labels
              aggregation_type: sum
              label_set:
              - pod
              - namespace
              - k8s.node.name
          - action: insert
            experimental_match_labels:
              id: /
            include: k8s.container_cpu_usage_seconds_total
            new_name: k8s.node.cpu.usage.seconds.rate
          - action: insert
            experimental_match_labels:
              id: /
            include: k8s.container_memory_working_set_bytes
            new_name: k8s.node.memory.working_set
          - action: insert
            experimental_match_labels:
              id: /
              k8s.node.name: \S+
            include: k8s.container_network_receive_bytes_total
            match_type: regexp
            new_name: k8s.node.network.bytes_received
            operations:
            - action: aggregate_labels
              aggregation_type: sum
              label_set:
              - k8s.node.name
          - action: insert
            experimental_match_labels:
              id: /
              k8s.node.name: \S+
            include: k8s.container_network_transmit_bytes_total
            match_type: regexp
            new_name: k8s.node.network.bytes_transmitted
            operations:
            - action: aggregate_labels
              aggregation_type: sum
              label_set:
              - k8s.node.name
          - action: insert
            experimental_match_labels:
              id: /
              k8s.node.name: \S+
            include: k8s.container_network_receive_packets_total
            match_type: regexp
            new_name: k8s.node.network.packets_received
            operations:
            - action: aggregate_labels
              aggregation_type: sum
              label_set:
              - k8s.node.name
          - action: insert
            experimental_match_labels:
              id: /
              k8s.node.name: \S+
            include: k8s.container_network_transmit_packets_total
            match_type: regexp
            new_name: k8s.node.network.packets_transmitted
            operations:
            - action: aggregate_labels
              aggregation_type: sum
              label_set:
              - k8s.node.name
          - action: insert
            experimental_match_labels:
              id: /
              k8s.node.name: \S+
            include: k8s.container_network_receive_packets_dropped_total
            match_type: regexp
            new_name: k8s.node.network.receive_packets_dropped
            operations:
            - action: aggregate_labels
              aggregation_type: sum
              label_set:
              - k8s.node.name
          - action: insert
            experimental_match_labels:
              id: /
              k8s.node.name: \S+
            include: k8s.container_network_transmit_packets_dropped_total
            match_type: regexp
            new_name: k8s.node.network.transmit_packets_dropped
            operations:
            - action: aggregate_labels
              aggregation_type: sum
              label_set:
              - k8s.node.name
          - action: insert
            include: k8s.pod.fs.reads.rate
            new_name: k8s.node.fs.reads.rate_temp
            operations:
            - action: aggregate_labels
              aggregation_type: sum
              label_set:
              - k8s.node.name
          - action: insert
            include: k8s.pod.fs.writes.rate
            new_name: k8s.node.fs.writes.rate_temp
            operations:
            - action: aggregate_labels
              aggregation_type: sum
              label_set:
              - k8s.node.name
          - action: insert
            include: k8s.pod.fs.reads.bytes.rate
            new_name: k8s.node.fs.reads.bytes.rate_temp
            operations:
            - action: aggregate_labels
              aggregation_type: sum
              label_set:
              - k8s.node.name
          - action: insert
            include: k8s.pod.fs.writes.bytes.rate
            new_name: k8s.node.fs.writes.bytes.rate_temp
            operations:
            - action: aggregate_labels
              aggregation_type: sum
              label_set:
              - k8s.node.name
          - action: combine
            include: (k8s.node.fs.reads.rate_temp|k8s.node.fs.writes.rate_temp)
            match_type: regexp
            new_name: k8s.node.fs.iops
            operations:
            - action: aggregate_labels
              aggregation_type: sum
              label_set:
              - k8s.node.name
            submatch_case: lower
          - action: combine
            include: (k8s.node.fs.reads.bytes.rate_temp|k8s.node.fs.writes.bytes.rate_temp)
            match_type: regexp
            new_name: k8s.node.fs.throughput
            operations:
            - action: aggregate_labels
              aggregation_type: sum
              label_set:
              - k8s.node.name
            submatch_case: lower
          - action: insert
            include: k8s.pod.fs.usage.bytes
            new_name: k8s.node.fs.usage
            operations:
            - action: aggregate_labels
              aggregation_type: sum
              label_set:
              - k8s.node.name
          - action: insert
            experimental_match_labels:
              resource: cpu
            include: k8s.kube_pod_container_resource_limits
            new_name: k8s.container.spec.cpu.limit_temp
          - action: insert
            experimental_match_labels:
              resource: cpu
            include: k8s.kube_pod_init_container_resource_limits
            new_name: k8s.initcontainer.spec.cpu.limit_temp
          - action: insert
            experimental_match_labels:
              resource: cpu
            include: k8s.kube_pod_container_resource_requests
            new_name: k8s.container.spec.cpu.requests_temp
          - action: insert
            experimental_match_labels:
              resource: cpu
            include: k8s.kube_pod_init_container_resource_requests
            new_name: k8s.initcontainer.spec.cpu.requests_temp
          - action: combine
            include: (k8s.container.spec.cpu.requests_temp|k8s.initcontainer.spec.cpu.requests_temp)
            match_type: regexp
            new_name: k8s.container.spec.cpu.requests
          - action: insert
            experimental_match_labels:
              resource: memory
            include: k8s.kube_pod_container_resource_requests
            new_name: k8s.container.spec.memory.requests_temp
          - action: insert
            experimental_match_labels:
              resource: memory
            include: k8s.kube_pod_init_container_resource_requests
            new_name: k8s.initcontainer.spec.memory.requests_temp
          - action: combine
            include: (k8s.container.spec.memory.requests_temp|k8s.initcontainer.spec.memory.requests_temp)
            match_type: regexp
            new_name: k8s.container.spec.memory.requests
          - action: insert
            experimental_match_labels:
              resource: memory
            include: k8s.kube_pod_container_resource_limits
            match_type: regexp
            new_name: k8s.container.spec.memory.limit_temp
          - action: insert
            experimental_match_labels:
              resource: memory
            include: k8s.kube_pod_init_container_resource_limits
            match_type: regexp
            new_name: k8s.initcontainer.spec.memory.limit_temp
          - action: insert
            include: k8s.kube_pod_container_status_waiting
            new_name: k8s.kube_pod_container_status_waiting_only_temp
          - action: insert
            include: k8s.kube_pod_container_status_running
            new_name: k8s.kube_pod_container_status_running_only_temp
          - action: insert
            include: k8s.kube_pod_container_status_terminated
            new_name: k8s.kube_pod_container_status_terminated_only_temp
          - action: combine
            include: ^k8s.kube_pod_container_status_(?P<status>[^_]*)_only_temp$
            match_type: regexp
            new_name: k8s.container.status_temp
            operations:
            - action: update_label
              label: status
              new_label: sw.k8s.container.status
            submatch_case: lower
          - action: insert
            include: k8s.kube_pod_init_container_status_waiting
            new_name: k8s.kube_pod_init_container_status_waiting_only_temp
          - action: insert
            include: k8s.kube_pod_init_container_status_running
            new_name: k8s.kube_pod_init_container_status_running_only_temp
          - action: insert
            include: k8s.kube_pod_init_container_status_terminated
            new_name: k8s.kube_pod_init_container_status_terminated_only_temp
          - action: combine
            include: ^k8s.kube_pod_init_container_status_(?P<status>[^_]*)_only_temp$
            match_type: regexp
            new_name: k8s.initcontainer.status_temp
            operations:
            - action: update_label
              label: status
              new_label: sw.k8s.container.status
            submatch_case: lower
          - action: combine
            include: (k8s.initcontainer.status_temp|k8s.container.status_temp)
            match_type: regexp
            new_name: k8s.container.status
            submatch_case: lower
          - action: insert
            include: k8s.container.spec.cpu.limit_temp
            new_name: k8s.pod.spec.cpu.limit
            operations:
            - action: aggregate_labels
              aggregation_type: sum
              label_set:
              - pod
              - namespace
              - k8s.node.name
          - action: combine
            include: (k8s.container.spec.cpu.limit_temp|k8s.initcontainer.spec.cpu.limit_temp)
            match_type: regexp
            new_name: k8s.container.spec.cpu.limit
          - action: insert
            include: k8s.container.spec.memory.limit_temp
            new_name: k8s.pod.spec.memory.limit
            operations:
            - action: aggregate_labels
              aggregation_type: sum
              label_set:
              - pod
              - namespace
              - k8s.node.name
          - action: combine
            include: (k8s.container.spec.memory.limit_temp|k8s.initcontainer.spec.memory.limit_temp)
            match_type: regexp
            new_name: k8s.container.spec.memory.limit
          - action: insert
            include: k8s.kube_pod_container_status_running
            new_name: k8s.pod.containers.running
            operations:
            - action: aggregate_labels
              aggregation_type: sum
              label_set:
              - pod
              - namespace
          - action: insert
            include: k8s.container.spec.cpu.requests
            new_name: k8s.pod.spec.cpu.requests
            operations:
            - action: aggregate_labels
              aggregation_type: sum
              label_set:
              - pod
              - namespace
              - k8s.node.name
          - action: insert
            include: k8s.container.spec.memory.requests
            new_name: k8s.pod.spec.memory.requests
            operations:
            - action: aggregate_labels
              aggregation_type: sum
              label_set:
              - pod
              - namespace
              - k8s.node.name
          - action: insert
            experimental_match_labels:
              owner_is_controller: "true"
              owner_kind: DaemonSet
            include: k8s.kube_pod_owner
            new_name: k8s.kube.pod.owner.daemonset
            operations:
            - action: update_label
              label: owner_name
              new_label: daemonset
          - action: insert
            experimental_match_labels:
              owner_is_controller: "true"
              owner_kind: ReplicaSet
            include: k8s.kube_pod_owner
            new_name: k8s.kube.pod.owner.replicaset
            operations:
            - action: update_label
              label: owner_name
              new_label: replicaset
          - action: insert
            experimental_match_labels:
              owner_is_controller: "true"
              owner_kind: StatefulSet
            include: k8s.kube_pod_owner
            new_name: k8s.kube.pod.owner.statefulset
            operations:
            - action: update_label
              label: owner_name
              new_label: statefulset
          - action: insert
            experimental_match_labels:
              owner_is_controller: "true"
              owner_kind: Job
            include: k8s.kube_pod_owner
            new_name: k8s.kube.pod.owner.job
            operations:
            - action: update_label
              label: owner_name
              new_label: job_name
          - action: insert
            experimental_match_labels:
              owner_is_controller: "true"
              owner_kind: Deployment
            include: k8s.kube_replicaset_owner
            new_name: k8s.kube.replicaset.owner.deployment
            operations:
            - action: update_label
              label: owner_name
              new_label: deployment
          - action: insert
            experimental_match_labels:
              resource: cpu
            include: k8s.kube_node_status_capacity
            new_name: k8s.node.cpu.capacity
          - action: insert
            experimental_match_labels:
              resource: cpu
            include: k8s.kube_node_status_allocatable
            new_name: k8s.node.cpu.allocatable
          - action: insert
            experimental_match_labels:
              resource: memory
            include: k8s.kube_node_status_capacity
            new_name: k8s.node.memory.capacity
          - action: insert
            experimental_match_labels:
              resource: memory
            include: k8s.kube_node_status_allocatable
            new_name: k8s.node.memory.allocatable
          - action: insert
            experimental_match_labels:
              condition: Ready
              status: "true"
            include: k8s.kube_node_status_condition
            new_name: k8s.node.status.condition.ready
          - action: insert
            experimental_match_labels:
              condition: NetworkUnavailable
              status: "true"
            include: k8s.kube_node_status_condition
            new_name: k8s.node.status.condition.networkunavailable
          - action: insert
            experimental_match_labels:
              condition: PIDPressure
              status: "true"
            include: k8s.kube_node_status_condition
            new_name: k8s.node.status.condition.pidpressure
          - action: insert
            experimental_match_labels:
              condition: MemoryPressure
              status: "true"
            include: k8s.kube_node_status_condition
            new_name: k8s.node.status.condition.memorypressure
          - action: insert
            experimental_match_labels:
              condition: DiskPressure
              status: "true"
            include: k8s.kube_node_status_condition
            new_name: k8s.node.status.condition.diskpressure
          - action: insert
            experimental_match_labels:
              phase: Running
            include: k8s.kube_pod_status_phase
            new_name: k8s.pod.status.phase.running_temp
          - action: insert
            include: k8s.kube_pod_info
            new_name: k8s.cluster.pods
            operations:
            - action: aggregate_labels
              aggregation_type: sum
              label_set: []
          - action: insert
            include: k8s.kube_node_info
            new_name: k8s.cluster.nodes
            operations:
            - action: aggregate_labels
              aggregation_type: sum
              label_set: []
          - action: insert
            include: k8s.node.status.condition.ready
            new_name: k8s.cluster.nodes.ready
            operations:
            - action: aggregate_labels
              aggregation_type: sum
              label_set: []
          - action: insert
            include: k8s.node.status.condition.ready
            new_name: k8s.cluster.nodes.ready.avg
            operations:
            - action: aggregate_labels
              aggregation_type: mean
              label_set: []
          - action: insert
            include: k8s.container.spec.memory.requests
            new_name: k8s.cluster.spec.memory.requests
            operations:
            - action: aggregate_labels
              aggregation_type: sum
              label_set: []
          - action: insert
            include: k8s.container.spec.cpu.requests
            new_name: k8s.cluster.spec.cpu.requests
            operations:
            - action: aggregate_labels
              aggregation_type: sum
              label_set: []
          - action: insert
            include: k8s.pod.status.phase.running_temp
            new_name: k8s.cluster.pods.running
            operations:
            - action: aggregate_labels
              aggregation_type: sum
              label_set: []
          - action: insert
            include: k8s.node.cpu.capacity
            new_name: k8s.cluster.cpu.capacity
            operations:
            - action: aggregate_labels
              aggregation_type: sum
              label_set: []
          - action: insert
            include: k8s.node.cpu.allocatable
            new_name: k8s.cluster.cpu.allocatable
            operations:
            - action: aggregate_labels
              aggregation_type: sum
              label_set: []
          - action: insert
            include: k8s.node.memory.capacity
            new_name: k8s.cluster.memory.capacity
            operations:
            - action: aggregate_labels
              aggregation_type: sum
              label_set: []
          - action: insert
            include: k8s.node.memory.allocatable
            new_name: k8s.cluster.memory.allocatable
            operations:
            - action: aggregate_labels
              aggregation_type: sum
              label_set: []
          - action: insert
            experimental_match_labels:
              scrape_job: .*apiservers.*
            include: k8s.kubernetes_build_info
            match_type: regexp
            new_name: k8s.cluster.version
            operations:
            - action: update_label
              label: git_version
              new_label: sw.k8s.cluster.version
            - action: aggregate_labels
              aggregation_type: sum
              label_set:
              - sw.k8s.cluster.version
          - action: update
            include: k8s.kubernetes_build_info
            new_name: k8s.kubernetes_build_info_temp
          - action: insert
            experimental_match_labels:
              code: ^(([0-3]|[6-9])\d\d)|(4([0-1]|[3-9])\d)|(42[0-8])$
            include: apiserver_request_total
            match_type: regexp
            new_name: apiserver_request_not_failed_temp
          - action: update
            include: apiserver_request_not_failed_temp
            new_name: apiserver_request_not_failed_temp
            operations:
            - action: aggregate_labels
              aggregation_type: sum
              label_set: []
          - action: insert
            include: apiserver_request_total
            new_name: apiserver_request_total_temp
            operations:
            - action: aggregate_labels
              aggregation_type: sum
              label_set: []
          - action: insert
            experimental_match_labels:
              owner_is_controller: "true"
              owner_kind: CronJob
            include: k8s.kube_job_owner
            new_name: k8s.kube.job.owner.cronjob
            operations:
            - action: update_label
              label: owner_name
              new_label: cronjob
        metricstransform/rename:
          transforms:
          - action: update
            include: ^(kube_|container_|kubernetes_|kubelet_)(.*)$$
            match_type: regexp
            new_name: k8s.$${1}$${2}
        metricstransform/rename-otel:
          transforms:
          - action: update
            include: ^(.*)$$
            match_type: regexp
            new_name: k8s.$${1}
        resource/events:
          attributes:
          - action: insert
            key: sw.k8s.agent.manifest.version
            value: ${MANIFEST_VERSION}
          - action: insert
            key: sw.k8s.agent.app.version
            value: ${APP_VERSION}
          - action: insert
            key: sw.k8s.cluster.uid
            value: ${CLUSTER_UID}
          - action: insert
            key: k8s.cluster.name
            value: ${CLUSTER_NAME}
          - action: insert
            key: sw.k8s.log.type
            value: event
        resource/metrics:
          attributes:
          - action: delete
            key: service.name
          - action: delete
            key: service.instance.id
          - action: delete
            key: net.host.name
          - action: delete
            key: net.host.port
          - action: delete
            key: http.scheme
          - action: insert
            key: sw.k8s.agent.manifest.version
            value: ${MANIFEST_VERSION}
          - action: insert
            key: sw.k8s.agent.app.version
            value: ${APP_VERSION}
          - action: insert
            key: sw.k8s.cluster.uid
            value: ${CLUSTER_UID}
          - action: insert
            key: k8s.cluster.name
            value: ${CLUSTER_NAME}
          - action: insert
            from_attribute: kubelet_version
            key: sw.k8s.node.version
          - action: insert
            from_attribute: container_runtime_version
            key: sw.k8s.node.container.runtime.version
          - action: insert
            from_attribute: provider_id
            key: sw.k8s.node.provider.id
          - action: insert
            from_attribute: os_image
            key: sw.k8s.node.os.image
          - action: insert
            from_attribute: internal_ip
            key: sw.k8s.node.ip.internal
          - action: insert
            from_attribute: namespace
            key: k8s.namespace.name
          - action: insert
            from_attribute: pod
            key: k8s.pod.name
          - action: insert
            from_attribute: pod_ip
            key: sw.k8s.pod.ip
          - action: insert
            from_attribute: host_ip
            key: sw.k8s.pod.host.ip
          - action: insert
            from_attribute: created_by_kind
            key: sw.k8s.pod.createdby.kind
          - action: insert
            from_attribute: created_by_name
            key: sw.k8s.pod.createdby.name
          - action: insert
            from_attribute: host_network
            key: sw.k8s.pod.host.network
          - action: insert
            from_attribute: priority_class
            key: sw.k8s.pod.priority_class
          - action: extract
            key: container_id
            pattern: ^(?P<extracted_container_runtime>[^:]+)://(?P<extracted_container_id>[^/]+)$
          - action: insert
            from_attribute: extracted_container_id
            key: container.id
          - action: insert
            from_attribute: extracted_container_runtime
            key: container.runtime
          - action: insert
            from_attribute: container
            key: k8s.container.name
          - action: insert
            from_attribute: image_id
            key: k8s.container.image.id
          - action: insert
            from_attribute: image
            key: k8s.container.image.name
          - action: insert
            from_attribute: replicaset
            key: k8s.replicaset.name
          - action: insert
            from_attribute: deployment
            key: k8s.deployment.name
          - action: insert
            from_attribute: statefulset
            key: k8s.statefulset.name
          - action: insert
            from_attribute: daemonset
            key: k8s.daemonset.name
          - action: insert
            from_attribute: job_name
            key: k8s.job.name
          - action: insert
            from_attribute: job_condition
            key: k8s.job.condition
          - action: insert
            from_attribute: cronjob
            key: k8s.cronjob.name
          - action: insert
            from_attribute: persistentvolume
            key: k8s.persistentvolume.name
          - action: insert
            from_attribute: persistentvolumeclaim
            key: k8s.persistentvolumeclaim.name
        resource/otlp-metrics:
          attributes:
          - action: insert
            key: sw.k8s.agent.manifest.version
            value: ${MANIFEST_VERSION}
          - action: insert
            key: sw.k8s.agent.app.version
            value: ${APP_VERSION}
          - action: insert
            key: sw.k8s.cluster.uid
            value: ${CLUSTER_UID}
          - action: insert
            key: k8s.cluster.name
            value: ${CLUSTER_NAME}
<<<<<<< HEAD
        swk8sattributes:
          auth_type: serviceAccount
          cronjob:
            association:
            - sources:
              - from: resource_attribute
                name: k8s.cronjob.name
              - from: resource_attribute
                name: k8s.namespace.name
            extract:
              annotations:
              - from: cronjob
                key_regex: (.*)
                tag_name: k8s.cronjob.annotations.$$1
              labels:
              - from: cronjob
                key_regex: (.*)
                tag_name: k8s.cronjob.labels.$$1
          daemonset:
            association:
            - sources:
              - from: resource_attribute
                name: k8s.daemonset.name
              - from: resource_attribute
                name: k8s.namespace.name
            extract:
              annotations:
              - from: daemonset
                key_regex: (.*)
                tag_name: k8s.daemonset.annotations.$$1
              labels:
              - from: daemonset
                key_regex: (.*)
                tag_name: k8s.daemonset.labels.$$1
          deployment:
            association:
            - sources:
              - from: resource_attribute
                name: k8s.deployment.name
              - from: resource_attribute
                name: k8s.namespace.name
            extract:
              annotations:
              - from: deployment
                key_regex: (.*)
                tag_name: k8s.deployment.annotations.$$1
              labels:
              - from: deployment
                key_regex: (.*)
                tag_name: k8s.deployment.labels.$$1
          extract:
            annotations:
            - from: pod
              key_regex: (.*)
              tag_name: k8s.pod.annotations.$$1
            - from: namespace
              key_regex: (.*)
              tag_name: k8s.namespace.annotations.$$1
            labels:
            - from: pod
              key_regex: (.*)
              tag_name: k8s.pod.labels.$$1
            - from: namespace
              key_regex: (.*)
              tag_name: k8s.namespace.labels.$$1
            metadata:
            - k8s.deployment.name
            - k8s.replicaset.name
            - k8s.daemonset.name
            - k8s.job.name
            - k8s.cronjob.name
            - k8s.statefulset.name
            - k8s.node.name
          job:
            association:
            - sources:
              - from: resource_attribute
                name: k8s.job.name
              - from: resource_attribute
                name: k8s.namespace.name
            extract:
              annotations:
              - from: job
                key_regex: (.*)
                tag_name: k8s.job.annotations.$$1
              labels:
              - from: job
                key_regex: (.*)
                tag_name: k8s.job.labels.$$1
          node:
            association:
            - sources:
              - from: resource_attribute
                name: k8s.node.name
            extract:
              annotations:
              - from: node
                key_regex: (.*)
                tag_name: k8s.node.annotations.$$1
              labels:
              - from: node
                key_regex: (.*)
                tag_name: k8s.node.labels.$$1
          passthrough: false
          persistentvolume:
            association:
            - sources:
              - from: resource_attribute
                name: k8s.persistentvolume.name
            extract:
              annotations:
              - from: persistentvolume
                key_regex: (.*)
                tag_name: k8s.persistentvolume.annotations.$$1
              labels:
              - from: persistentvolume
                key_regex: (.*)
                tag_name: k8s.persistentvolume.labels.$$1
          persistentvolumeclaim:
            association:
            - sources:
              - from: resource_attribute
                name: k8s.persistentvolumeclaim.name
              - from: resource_attribute
                name: k8s.namespace.name
            extract:
              annotations:
              - from: persistentvolumeclaim
                key_regex: (.*)
                tag_name: k8s.persistentvolumeclaim.annotations.$$1
              labels:
              - from: persistentvolumeclaim
                key_regex: (.*)
                tag_name: k8s.persistentvolumeclaim.labels.$$1
          pod_association:
          - sources:
            - from: resource_attribute
              name: k8s.pod.name
            - from: resource_attribute
              name: k8s.namespace.name
          replicaset:
            association:
            - sources:
              - from: resource_attribute
                name: k8s.replicaset.name
              - from: resource_attribute
                name: k8s.namespace.name
            extract:
              annotations:
              - from: replicaset
                key_regex: (.*)
                tag_name: k8s.replicaset.annotations.$$1
              labels:
              - from: replicaset
                key_regex: (.*)
                tag_name: k8s.replicaset.labels.$$1
          service:
            association:
            - sources:
              - from: resource_attribute
                name: k8s.service.name
              - from: resource_attribute
                name: k8s.namespace.name
            extract:
              annotations:
              - from: service
                key_regex: (.*)
                tag_name: k8s.service.annotations.$$1
              labels:
              - from: service
                key_regex: (.*)
                tag_name: k8s.service.labels.$$1
          set_object_existence: true
          statefulset:
            association:
            - sources:
              - from: resource_attribute
                name: k8s.statefulset.name
              - from: resource_attribute
                name: k8s.namespace.name
            extract:
              annotations:
              - from: statefulset
                key_regex: (.*)
                tag_name: k8s.statefulset.annotations.$$1
              labels:
              - from: statefulset
                key_regex: (.*)
                tag_name: k8s.statefulset.labels.$$1
        swmetricstransform/postprocessing:
          transforms:
          - action: update
            include: k8s.container.status
            operations:
            - action: filter_datapoints
              datapoint_value: 1
              datapoint_value_action: include
        swmetricstransform/preprocessing:
          transforms:
          - action: insert
            experimental_match_labels:
              condition: Ready
            include: k8s.kube_node_status_condition
            new_name: k8s.kube_node_status_ready
            operations:
            - action: filter_datapoints
              datapoint_value: 1
              datapoint_value_action: include
            - action: update_label
              label: status
              value_actions:
              - new_value: Ready
                value: "true"
              - new_value: NotReady
                value: "false"
              - new_value: Unknown
                value: unknown
            - action: update_label
              label: status
              new_label: sw.k8s.node.status
          - action: insert
            experimental_match_labels:
              condition: Available
            include: k8s.kube_deployment_status_condition
            new_name: k8s.deployment.condition.available
            operations:
            - action: filter_datapoints
              datapoint_value: 1
              datapoint_value_action: include
            - action: update_label
              label: status
              new_label: sw.k8s.deployment.condition.available
          - action: insert
            experimental_match_labels:
              condition: Progressing
            include: k8s.kube_deployment_status_condition
            new_name: k8s.deployment.condition.progressing
            operations:
            - action: filter_datapoints
              datapoint_value: 1
              datapoint_value_action: include
            - action: update_label
              label: status
              new_label: sw.k8s.deployment.condition.progressing
          - action: insert
            experimental_match_labels:
              condition: ReplicaFailure
            include: k8s.kube_deployment_status_condition
            new_name: k8s.deployment.condition.replicafailure
            operations:
            - action: filter_datapoints
              datapoint_value: 1
              datapoint_value_action: include
            - action: update_label
              label: status
              new_label: sw.k8s.deployment.condition.replicafailure
          - action: update
            include: k8s.kube_pod_status_reason
            new_name: k8s.pod.status.reason
            operations:
            - action: filter_datapoints
              datapoint_value: 1
              datapoint_value_action: include
          - action: update
            include: k8s.kube_pod_status_phase
            operations:
            - action: filter_datapoints
              datapoint_value: 1
              datapoint_value_action: include
          - action: update
            include: k8s.kube_pod_start_time
            operations:
            - action: filter_datapoints
              datapoint_value: 0
              datapoint_value_action: exclude
          - action: update
            include: k8s.kube_pod_completion_time
            operations:
            - action: filter_datapoints
              datapoint_value: 0
              datapoint_value_action: exclude
          - action: insert
            include: k8s.kube_persistentvolume_status_phase
            new_name: k8s.persistentvolume.status.phase
            operations:
            - action: filter_datapoints
              datapoint_value: 1
              datapoint_value_action: include
            - action: update_label
              label: phase
              new_label: sw.k8s.persistentvolume.status
          - action: insert
            include: k8s.kube_persistentvolumeclaim_status_phase
            new_name: k8s.persistentvolumeclaim.status.phase
            operations:
            - action: filter_datapoints
              datapoint_value: 1
              datapoint_value_action: include
            - action: update_label
              label: phase
              new_label: sw.k8s.persistentvolumeclaim.status
          - action: update
            include: k8s.kube_node_created
            operations:
            - action: filter_datapoints
              datapoint_value: 0
              datapoint_value_action: exclude
          - action: update
            include: k8s.kube_pod_created
            operations:
            - action: filter_datapoints
              datapoint_value: 0
              datapoint_value_action: exclude
          - action: update
            include: k8s.kube_deployment_created
            operations:
            - action: filter_datapoints
              datapoint_value: 0
              datapoint_value_action: exclude
          - action: update
            include: k8s.kube_daemonset_created
            operations:
            - action: filter_datapoints
              datapoint_value: 0
              datapoint_value_action: exclude
          - action: update
            include: k8s.kube_namespace_status_phase
            operations:
            - action: filter_datapoints
              datapoint_value: 1
              datapoint_value_action: include
          - action: update
            include: k8s.kube_namespace_created
            operations:
            - action: filter_datapoints
              datapoint_value: 0
              datapoint_value_action: exclude
          - action: update
            include: k8s.kube_statefulset_created
            operations:
            - action: filter_datapoints
              datapoint_value: 0
              datapoint_value_action: exclude
          - action: update
            include: k8s.kube_job_created
            operations:
            - action: filter_datapoints
              datapoint_value: 0
              datapoint_value_action: exclude
          - action: update
            include: k8s.kube_job_status_completion_time
            operations:
            - action: filter_datapoints
              datapoint_value: 0
              datapoint_value_action: exclude
          - action: update
            include: k8s.kube_job_status_start_time
            operations:
            - action: filter_datapoints
              datapoint_value: 0
              datapoint_value_action: exclude
=======
>>>>>>> 9d5d731c
        transform:
          metric_statements:
          - context: datapoint
            statements:
            - set(attributes["job_condition"], "Active") where IsMatch(metric.name, "^.*kube_job_status_active$")
              == true and value_double > 0
            - set(attributes["job_condition"], "Failed") where IsMatch(metric.name, "^.*kube_job_failed$")
              == true and IsMatch(attributes["condition"], "^true$") == true and value_double
              > 0
            - set(attributes["job_condition"], "Complete") where IsMatch(metric.name, "^.*kube_job_complete$")
              == true and IsMatch(attributes["condition"], "^true$") == true and value_double
              > 0
        transform/cleanup_attributes_for_nonexisting_entities:
          metric_statements:
          - context: metric
            statements:
            - delete_key(resource.attributes, "k8s.node.name") where resource.attributes["sw.k8s.node.found"]
              == "false"
            - delete_key(resource.attributes, "sw.k8s.pod.found")
            - delete_key(resource.attributes, "sw.k8s.deployment.found")
            - delete_key(resource.attributes, "sw.k8s.statefulset.found")
            - delete_key(resource.attributes, "sw.k8s.replicaset.found")
            - delete_key(resource.attributes, "sw.k8s.daemonset.found")
            - delete_key(resource.attributes, "sw.k8s.job.found")
            - delete_key(resource.attributes, "sw.k8s.cronjob.found")
            - delete_key(resource.attributes, "sw.k8s.node.found")
        transform/unify_node_attribute:
          metric_statements:
          - context: datapoint
            statements:
            - set(attributes["k8s.node.name"], resource.attributes["service.instance.id"])
              where IsMatch(metric.name, "^(container_.*)$") == true and attributes["k8s.node.name"]
              == nil
      receivers:
        otlp:
          protocols:
            grpc:
              endpoint: 0.0.0.0:4317
        prometheus/kube-state-metrics:
          config:
            scrape_configs:
            - honor_labels: true
              honor_timestamps: false
              job_name: kube-state-metrics
              metrics_path: /metrics
              scheme: http
              scrape_interval: 60s
              static_configs:
              - targets:
                - ${KUBE_STATE_METRICS_URL}
        prometheus/node-metrics:
          config:
            scrape_configs:
            - authorization:
                credentials_file: /var/run/secrets/kubernetes.io/serviceaccount/token
                type: Bearer
              enable_http2: true
              follow_redirects: true
              honor_timestamps: false
              job_name: kubernetes-apiservers
              kubernetes_sd_configs:
              - enable_http2: true
                follow_redirects: true
                kubeconfig_file: ""
                role: endpoints
              metrics_path: /metrics
              relabel_configs:
              - action: keep
                regex: default;kubernetes;https
                replacement: $$1
                separator: ;
                source_labels:
                - __meta_kubernetes_namespace
                - __meta_kubernetes_service_name
                - __meta_kubernetes_endpoint_port_name
              - replacement: kubernetes-apiservers
                source_labels:
                - __address__
                target_label: scrape_job
              scheme: https
              scrape_interval: 60s
              scrape_timeout: 10s
              tls_config:
                ca_file: /var/run/secrets/kubernetes.io/serviceaccount/ca.crt
                insecure_skip_verify: true
      service:
        extensions:
        - health_check
        - memory_ballast
        pipelines:
          metrics:
            exporters:
            - otlp
            processors:
            - memory_limiter
            - filter/histograms
            - batch
            receivers:
            - forward/metric-exporter
          metrics/kubestatemetrics:
            exporters:
            - forward/prometheus
            processors:
            - memory_limiter
            - filter/kube-state-metrics
            receivers:
            - prometheus/kube-state-metrics
          metrics/otlp:
            exporters:
            - forward/metric-exporter
            processors:
            - memory_limiter
            - metricstransform/rename-otel
            - resource/otlp-metrics
            receivers:
            - otlp
          metrics/prometheus:
            exporters:
            - forward/metric-exporter
            processors:
            - memory_limiter
            - filter/receiver
            - transform
            - filter/remove_internal
            - attributes/remove_prometheus_attributes
            - attributes/remove_prometheus_attributes_endpoint
            - attributes/unify_node_attribute
            - transform/unify_node_attribute
            - attributes/unify_volume_attribute
            - attributes/unify_service_attribute
            - attributes/unify_endpoint_attribute
            - attributes/unify_pod_attribute
            - attributes/identify_init_container
            - attributes/identify_standard_container
            - metricstransform/rename
            - metricstransform/preprocessing
            - filter/preprocessing
            - filter/remove_internal_postprocessing
            - attributes/remove_temp
            - attributes/attributes_pod_status
            - attributes/attributes_namespace_status
            - cumulativetodelta
            - deltatorate
            - experimental_metricsgeneration/cluster
            - groupbyattrs/node
            - metricstransform/aggregate_node_level
            - groupbyattrs/pod
            - metricstransform/aggregate_pod_level
            - groupbyattrs/all
            - resource/metrics
            - swk8sattributes
            - transform/cleanup_attributes_for_nonexisting_entities
            - filter/remove_temporary_metrics
            receivers:
            - forward/prometheus
          metrics/prometheus-node-metrics:
            exporters:
            - forward/prometheus
            processors:
            - memory_limiter
            - filter/prometheus-node-metrics
            receivers:
            - prometheus/node-metrics
        telemetry:
          logs:
            level: info
          metrics:
            address: 0.0.0.0:8888
    resource.proto: |
      // Copyright 2019, OpenTelemetry Authors
      //
      // Licensed under the Apache License, Version 2.0 (the "License");
      // you may not use this file except in compliance with the License.
      // You may obtain a copy of the License at
      //
      //     http://www.apache.org/licenses/LICENSE-2.0
      //
      // Unless required by applicable law or agreed to in writing, software
      // distributed under the License is distributed on an "AS IS" BASIS,
      // WITHOUT WARRANTIES OR CONDITIONS OF ANY KIND, either express or implied.
      // See the License for the specific language governing permissions and
      // limitations under the License.

      syntax = "proto3";

      package opentelemetry.proto.resource.v1;

      import "opentelemetry/proto/common/v1/common.proto";

      option csharp_namespace = "OpenTelemetry.Proto.Resource.V1";
      option java_multiple_files = true;
      option java_package = "io.opentelemetry.proto.resource.v1";
      option java_outer_classname = "ResourceProto";
      option go_package = "go.opentelemetry.io/proto/otlp/resource/v1";

      // Resource information.
      message Resource {
        // Set of attributes that describe the resource.
        // Attribute keys MUST be unique (it is not allowed to have more than one
        // attribute with the same key).
        repeated opentelemetry.proto.common.v1.KeyValue attributes = 1;

        // dropped_attributes_count is the number of dropped attributes. If the value is 0, then
        // no attributes were dropped.
        uint32 dropped_attributes_count = 2;
      }<|MERGE_RESOLUTION|>--- conflicted
+++ resolved
@@ -1723,7 +1723,6 @@
           - action: insert
             key: k8s.cluster.name
             value: ${CLUSTER_NAME}
-<<<<<<< HEAD
         swk8sattributes:
           auth_type: serviceAccount
           cronjob:
@@ -2085,8 +2084,6 @@
             - action: filter_datapoints
               datapoint_value: 0
               datapoint_value_action: exclude
-=======
->>>>>>> 9d5d731c
         transform:
           metric_statements:
           - context: datapoint
@@ -2992,23 +2989,12 @@
               )
         filter/receiver:
           metrics:
-<<<<<<< HEAD
-            exclude:
-              match_type: strict
-              metric_names:
-              - scrape_duration_seconds
-              - scrape_samples_post_metric_relabeling
-              - scrape_samples_scraped
-              - scrape_series_added
-              - up
-=======
             metric:
             - name == "scrape_duration_seconds"
             - name == "scrape_samples_post_metric_relabeling"
             - name == "scrape_samples_scraped"
             - name == "scrape_series_added"
             - name == "up"
->>>>>>> 9d5d731c
         filter/remove_internal:
           metrics:
             datapoint:
@@ -3019,14 +3005,11 @@
             datapoint:
             - attributes["container"] == "POD" and IsMatch(metric.name, "container_network_.*|k8s.container.*")
               == true
-<<<<<<< HEAD
-=======
         filter/remove_temporary_metrics:
           metrics:
             metric:
             - IsMatch(name , ".*_temp")
             - name == "apiserver_request_total"
->>>>>>> 9d5d731c
         groupbyattrs/all:
           keys:
           - kubelet_version
@@ -3078,198 +3061,6 @@
           keys:
           - namespace
           - pod
-<<<<<<< HEAD
-=======
-        k8sattributes:
-          auth_type: serviceAccount
-          cronjob:
-            association:
-            - sources:
-              - from: resource_attribute
-                name: k8s.cronjob.name
-              - from: resource_attribute
-                name: k8s.namespace.name
-            extract:
-              annotations:
-              - from: cronjob
-                key_regex: (.*)
-                tag_name: k8s.cronjob.annotations.$$1
-              labels:
-              - from: cronjob
-                key_regex: (.*)
-                tag_name: k8s.cronjob.labels.$$1
-          daemonset:
-            association:
-            - sources:
-              - from: resource_attribute
-                name: k8s.daemonset.name
-              - from: resource_attribute
-                name: k8s.namespace.name
-            extract:
-              annotations:
-              - from: daemonset
-                key_regex: (.*)
-                tag_name: k8s.daemonset.annotations.$$1
-              labels:
-              - from: daemonset
-                key_regex: (.*)
-                tag_name: k8s.daemonset.labels.$$1
-          deployment:
-            association:
-            - sources:
-              - from: resource_attribute
-                name: k8s.deployment.name
-              - from: resource_attribute
-                name: k8s.namespace.name
-            extract:
-              annotations:
-              - from: deployment
-                key_regex: (.*)
-                tag_name: k8s.deployment.annotations.$$1
-              labels:
-              - from: deployment
-                key_regex: (.*)
-                tag_name: k8s.deployment.labels.$$1
-          extract:
-            annotations:
-            - from: pod
-              key_regex: (.*)
-              tag_name: k8s.pod.annotations.$$1
-            - from: namespace
-              key_regex: (.*)
-              tag_name: k8s.namespace.annotations.$$1
-            labels:
-            - from: pod
-              key_regex: (.*)
-              tag_name: k8s.pod.labels.$$1
-            - from: namespace
-              key_regex: (.*)
-              tag_name: k8s.namespace.labels.$$1
-            metadata:
-            - k8s.deployment.name
-            - k8s.replicaset.name
-            - k8s.daemonset.name
-            - k8s.job.name
-            - k8s.cronjob.name
-            - k8s.statefulset.name
-            - k8s.node.name
-          job:
-            association:
-            - sources:
-              - from: resource_attribute
-                name: k8s.job.name
-              - from: resource_attribute
-                name: k8s.namespace.name
-            extract:
-              annotations:
-              - from: job
-                key_regex: (.*)
-                tag_name: k8s.job.annotations.$$1
-              labels:
-              - from: job
-                key_regex: (.*)
-                tag_name: k8s.job.labels.$$1
-          node:
-            association:
-            - sources:
-              - from: resource_attribute
-                name: k8s.node.name
-            extract:
-              annotations:
-              - from: node
-                key_regex: (.*)
-                tag_name: k8s.node.annotations.$$1
-              labels:
-              - from: node
-                key_regex: (.*)
-                tag_name: k8s.node.labels.$$1
-          passthrough: false
-          persistentvolume:
-            association:
-            - sources:
-              - from: resource_attribute
-                name: k8s.persistentvolume.name
-            extract:
-              annotations:
-              - from: persistentvolume
-                key_regex: (.*)
-                tag_name: k8s.persistentvolume.annotations.$$1
-              labels:
-              - from: persistentvolume
-                key_regex: (.*)
-                tag_name: k8s.persistentvolume.labels.$$1
-          persistentvolumeclaim:
-            association:
-            - sources:
-              - from: resource_attribute
-                name: k8s.persistentvolumeclaim.name
-              - from: resource_attribute
-                name: k8s.namespace.name
-            extract:
-              annotations:
-              - from: persistentvolumeclaim
-                key_regex: (.*)
-                tag_name: k8s.persistentvolumeclaim.annotations.$$1
-              labels:
-              - from: persistentvolumeclaim
-                key_regex: (.*)
-                tag_name: k8s.persistentvolumeclaim.labels.$$1
-          pod_association:
-          - sources:
-            - from: resource_attribute
-              name: k8s.pod.name
-            - from: resource_attribute
-              name: k8s.namespace.name
-          replicaset:
-            association:
-            - sources:
-              - from: resource_attribute
-                name: k8s.replicaset.name
-              - from: resource_attribute
-                name: k8s.namespace.name
-            extract:
-              annotations:
-              - from: replicaset
-                key_regex: (.*)
-                tag_name: k8s.replicaset.annotations.$$1
-              labels:
-              - from: replicaset
-                key_regex: (.*)
-                tag_name: k8s.replicaset.labels.$$1
-          service:
-            association:
-            - sources:
-              - from: resource_attribute
-                name: k8s.service.name
-              - from: resource_attribute
-                name: k8s.namespace.name
-            extract:
-              annotations:
-              - from: service
-                key_regex: (.*)
-                tag_name: k8s.service.annotations.$$1
-              labels:
-              - from: service
-                key_regex: (.*)
-                tag_name: k8s.service.labels.$$1
-          set_object_existence: true
-          statefulset:
-            association:
-            - sources:
-              - from: resource_attribute
-                name: k8s.statefulset.name
-              - from: resource_attribute
-                name: k8s.namespace.name
-            extract:
-              annotations:
-              - from: statefulset
-                key_regex: (.*)
-                tag_name: k8s.statefulset.annotations.$$1
-              labels:
-              - from: statefulset
-                key_regex: (.*)
-                tag_name: k8s.statefulset.labels.$$1
->>>>>>> 9d5d731c
         memory_limiter:
           check_interval: 1s
           limit_mib: 2560
@@ -4307,7 +4098,6 @@
           - action: insert
             key: k8s.cluster.name
             value: ${CLUSTER_NAME}
-<<<<<<< HEAD
         swk8sattributes:
           auth_type: serviceAccount
           cronjob:
@@ -4669,8 +4459,6 @@
             - action: filter_datapoints
               datapoint_value: 0
               datapoint_value_action: exclude
-=======
->>>>>>> 9d5d731c
         transform:
           metric_statements:
           - context: datapoint
@@ -5518,23 +5306,12 @@
               )
         filter/receiver:
           metrics:
-<<<<<<< HEAD
-            exclude:
-              match_type: strict
-              metric_names:
-              - scrape_duration_seconds
-              - scrape_samples_post_metric_relabeling
-              - scrape_samples_scraped
-              - scrape_series_added
-              - up
-=======
             metric:
             - name == "scrape_duration_seconds"
             - name == "scrape_samples_post_metric_relabeling"
             - name == "scrape_samples_scraped"
             - name == "scrape_series_added"
             - name == "up"
->>>>>>> 9d5d731c
         filter/remove_internal:
           metrics:
             datapoint:
@@ -5545,14 +5322,11 @@
             datapoint:
             - attributes["container"] == "POD" and IsMatch(metric.name, "container_network_.*|k8s.container.*")
               == true
-<<<<<<< HEAD
-=======
         filter/remove_temporary_metrics:
           metrics:
             metric:
             - IsMatch(name , ".*_temp")
             - name == "apiserver_request_total"
->>>>>>> 9d5d731c
         groupbyattrs/all:
           keys:
           - kubelet_version
@@ -5604,198 +5378,6 @@
           keys:
           - namespace
           - pod
-<<<<<<< HEAD
-=======
-        k8sattributes:
-          auth_type: serviceAccount
-          cronjob:
-            association:
-            - sources:
-              - from: resource_attribute
-                name: k8s.cronjob.name
-              - from: resource_attribute
-                name: k8s.namespace.name
-            extract:
-              annotations:
-              - from: cronjob
-                key_regex: (.*)
-                tag_name: k8s.cronjob.annotations.$$1
-              labels:
-              - from: cronjob
-                key_regex: (.*)
-                tag_name: k8s.cronjob.labels.$$1
-          daemonset:
-            association:
-            - sources:
-              - from: resource_attribute
-                name: k8s.daemonset.name
-              - from: resource_attribute
-                name: k8s.namespace.name
-            extract:
-              annotations:
-              - from: daemonset
-                key_regex: (.*)
-                tag_name: k8s.daemonset.annotations.$$1
-              labels:
-              - from: daemonset
-                key_regex: (.*)
-                tag_name: k8s.daemonset.labels.$$1
-          deployment:
-            association:
-            - sources:
-              - from: resource_attribute
-                name: k8s.deployment.name
-              - from: resource_attribute
-                name: k8s.namespace.name
-            extract:
-              annotations:
-              - from: deployment
-                key_regex: (.*)
-                tag_name: k8s.deployment.annotations.$$1
-              labels:
-              - from: deployment
-                key_regex: (.*)
-                tag_name: k8s.deployment.labels.$$1
-          extract:
-            annotations:
-            - from: pod
-              key_regex: (.*)
-              tag_name: k8s.pod.annotations.$$1
-            - from: namespace
-              key_regex: (.*)
-              tag_name: k8s.namespace.annotations.$$1
-            labels:
-            - from: pod
-              key_regex: (.*)
-              tag_name: k8s.pod.labels.$$1
-            - from: namespace
-              key_regex: (.*)
-              tag_name: k8s.namespace.labels.$$1
-            metadata:
-            - k8s.deployment.name
-            - k8s.replicaset.name
-            - k8s.daemonset.name
-            - k8s.job.name
-            - k8s.cronjob.name
-            - k8s.statefulset.name
-            - k8s.node.name
-          job:
-            association:
-            - sources:
-              - from: resource_attribute
-                name: k8s.job.name
-              - from: resource_attribute
-                name: k8s.namespace.name
-            extract:
-              annotations:
-              - from: job
-                key_regex: (.*)
-                tag_name: k8s.job.annotations.$$1
-              labels:
-              - from: job
-                key_regex: (.*)
-                tag_name: k8s.job.labels.$$1
-          node:
-            association:
-            - sources:
-              - from: resource_attribute
-                name: k8s.node.name
-            extract:
-              annotations:
-              - from: node
-                key_regex: (.*)
-                tag_name: k8s.node.annotations.$$1
-              labels:
-              - from: node
-                key_regex: (.*)
-                tag_name: k8s.node.labels.$$1
-          passthrough: false
-          persistentvolume:
-            association:
-            - sources:
-              - from: resource_attribute
-                name: k8s.persistentvolume.name
-            extract:
-              annotations:
-              - from: persistentvolume
-                key_regex: (.*)
-                tag_name: k8s.persistentvolume.annotations.$$1
-              labels:
-              - from: persistentvolume
-                key_regex: (.*)
-                tag_name: k8s.persistentvolume.labels.$$1
-          persistentvolumeclaim:
-            association:
-            - sources:
-              - from: resource_attribute
-                name: k8s.persistentvolumeclaim.name
-              - from: resource_attribute
-                name: k8s.namespace.name
-            extract:
-              annotations:
-              - from: persistentvolumeclaim
-                key_regex: (.*)
-                tag_name: k8s.persistentvolumeclaim.annotations.$$1
-              labels:
-              - from: persistentvolumeclaim
-                key_regex: (.*)
-                tag_name: k8s.persistentvolumeclaim.labels.$$1
-          pod_association:
-          - sources:
-            - from: resource_attribute
-              name: k8s.pod.name
-            - from: resource_attribute
-              name: k8s.namespace.name
-          replicaset:
-            association:
-            - sources:
-              - from: resource_attribute
-                name: k8s.replicaset.name
-              - from: resource_attribute
-                name: k8s.namespace.name
-            extract:
-              annotations:
-              - from: replicaset
-                key_regex: (.*)
-                tag_name: k8s.replicaset.annotations.$$1
-              labels:
-              - from: replicaset
-                key_regex: (.*)
-                tag_name: k8s.replicaset.labels.$$1
-          service:
-            association:
-            - sources:
-              - from: resource_attribute
-                name: k8s.service.name
-              - from: resource_attribute
-                name: k8s.namespace.name
-            extract:
-              annotations:
-              - from: service
-                key_regex: (.*)
-                tag_name: k8s.service.annotations.$$1
-              labels:
-              - from: service
-                key_regex: (.*)
-                tag_name: k8s.service.labels.$$1
-          set_object_existence: true
-          statefulset:
-            association:
-            - sources:
-              - from: resource_attribute
-                name: k8s.statefulset.name
-              - from: resource_attribute
-                name: k8s.namespace.name
-            extract:
-              annotations:
-              - from: statefulset
-                key_regex: (.*)
-                tag_name: k8s.statefulset.annotations.$$1
-              labels:
-              - from: statefulset
-                key_regex: (.*)
-                tag_name: k8s.statefulset.labels.$$1
->>>>>>> 9d5d731c
         memory_limiter:
           check_interval: 1s
           limit_mib: 2560
@@ -6833,7 +6415,6 @@
           - action: insert
             key: k8s.cluster.name
             value: ${CLUSTER_NAME}
-<<<<<<< HEAD
         swk8sattributes:
           auth_type: serviceAccount
           cronjob:
@@ -7195,8 +6776,6 @@
             - action: filter_datapoints
               datapoint_value: 0
               datapoint_value_action: exclude
-=======
->>>>>>> 9d5d731c
         transform:
           metric_statements:
           - context: datapoint
