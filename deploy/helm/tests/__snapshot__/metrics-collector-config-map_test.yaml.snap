--- conflicted
+++ resolved
@@ -2237,7 +2237,6 @@
             - filter/kube-state-metrics
             receivers:
             - prometheus/kube-state-metrics
-<<<<<<< HEAD
           metrics/otlp:
             exporters:
             - otlp
@@ -2247,10 +2246,7 @@
             - batch
             receivers:
             - otlp
-          metrics/prometheus:
-=======
           metrics/prometheus-node-metrics:
->>>>>>> 9a29f950
             exporters:
             - forward/prometheus
             processors:
