Fargate logging ConfigMap spec should include additional filters when they are configured in values.yaml:
  1: |
    filters.conf: |
      [FILTER]
          Name parser
          Match *
          Key_name log
          Parser crio
      [FILTER]
          Name kubernetes
          Match kube.*
          Merge_Log On
          Keep_Log Off
          Buffer_Size 0
          Kube_Meta_Cache_TTL 300s
          Labels Off
          Annotations Off
      [FILTER]
          Name filter_name
          Match *

      [FILTER]
          Name modify
          Match *
          Add sw.k8s.cluster.uid <CLUSTER_UID>
          Add sw.k8s.log.type container
<<<<<<< HEAD
          Add sw.k8s.agent.manifest.version "3.1.1"
=======
          Add sw.k8s.agent.manifest.version "3.2.0-alpha.3"
>>>>>>> 4920bc53
    flb_log_cw: "false"
    output.conf: |
      [OUTPUT]
          Name cloudwatch_logs
          Match kube.*
          region test-region
          log_group_name /swo/fargate/cluster_name
          log_stream_prefix from-fluent-bit-
          log_retention_days 30
          auto_create_group true
    parsers.conf: |-
      [PARSER]
          Name crio
          Format Regex
          Regex ^(?<time>[^ ]+) (?<stream>stdout|stderr) (?<logtag>P|F) (?<log>.*)$
          Time_Key time
          Time_Format %Y-%m-%dT%H:%M:%S.%L%z
Fargate logging ConfigMap spec should match snapshot when Fargate logging is enabled:
  1: |
    filters.conf: |
      [FILTER]
          Name parser
          Match *
          Key_name log
          Parser crio
      [FILTER]
          Name kubernetes
          Match kube.*
          Merge_Log On
          Keep_Log Off
          Buffer_Size 0
          Kube_Meta_Cache_TTL 300s
          Labels Off
          Annotations Off
      [FILTER]
          Name modify
          Match *
          Add sw.k8s.cluster.uid <CLUSTER_UID>
          Add sw.k8s.log.type container
<<<<<<< HEAD
          Add sw.k8s.agent.manifest.version "3.1.1"
=======
          Add sw.k8s.agent.manifest.version "3.2.0-alpha.3"
>>>>>>> 4920bc53
    flb_log_cw: "false"
    output.conf: |
      [OUTPUT]
          Name cloudwatch_logs
          Match kube.*
          region test-region
          log_group_name /swo/fargate/cluster_name
          log_stream_prefix from-fluent-bit-
          log_retention_days 30
          auto_create_group true
    parsers.conf: |-
      [PARSER]
          Name crio
          Format Regex
          Regex ^(?<time>[^ ]+) (?<stream>stdout|stderr) (?<logtag>P|F) (?<log>.*)$
          Time_Key time
          Time_Format %Y-%m-%dT%H:%M:%S.%L%z<|MERGE_RESOLUTION|>--- conflicted
+++ resolved
@@ -24,11 +24,7 @@
           Match *
           Add sw.k8s.cluster.uid <CLUSTER_UID>
           Add sw.k8s.log.type container
-<<<<<<< HEAD
-          Add sw.k8s.agent.manifest.version "3.1.1"
-=======
           Add sw.k8s.agent.manifest.version "3.2.0-alpha.3"
->>>>>>> 4920bc53
     flb_log_cw: "false"
     output.conf: |
       [OUTPUT]
@@ -68,11 +64,7 @@
           Match *
           Add sw.k8s.cluster.uid <CLUSTER_UID>
           Add sw.k8s.log.type container
-<<<<<<< HEAD
-          Add sw.k8s.agent.manifest.version "3.1.1"
-=======
           Add sw.k8s.agent.manifest.version "3.2.0-alpha.3"
->>>>>>> 4920bc53
     flb_log_cw: "false"
     output.conf: |
       [OUTPUT]
