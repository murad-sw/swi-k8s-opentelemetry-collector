Metrics config should match snapshot when using default values:
  1: |
    common.proto: "// Copyright 2019, OpenTelemetry Authors\n//\n// Licensed under the Apache License, Version 2.0 (the \"License\");\n// you may not use this file except in compliance with the License.\n// You may obtain a copy of the License at\n//\n//     http://www.apache.org/licenses/LICENSE-2.0\n//\n// Unless required by applicable law or agreed to in writing, software\n// distributed under the License is distributed on an \"AS IS\" BASIS,\n// WITHOUT WARRANTIES OR CONDITIONS OF ANY KIND, either express or implied.\n// See the License for the specific language governing permissions and\n// limitations under the License.\n\nsyntax = \"proto3\";\n\npackage opentelemetry.proto.common.v1;\n\noption csharp_namespace = \"OpenTelemetry.Proto.Common.V1\";\noption java_multiple_files = true;\noption java_package = \"io.opentelemetry.proto.common.v1\";\noption java_outer_classname = \"CommonProto\";\noption go_package = \"go.opentelemetry.io/proto/otlp/common/v1\";\n\n// AnyValue is used to represent any type of attribute value. AnyValue may contain a\n// primitive value such as a string or integer or it may contain an arbitrary nested\n// object containing arrays, key-value lists and primitives.\nmessage AnyValue {\n  // The value is one of the listed fields. It is valid for all values to be unspecified\n  // in which case this AnyValue is considered to be \"empty\".\n  oneof value {\n    string string_value = 1;\n    bool bool_value = 2;\n    int64 int_value = 3;\n    double double_value = 4;\n    ArrayValue array_value = 5;\n    KeyValueList kvlist_value = 6;\n    bytes bytes_value = 7;\n  }\n}\n\n// ArrayValue is a list of AnyValue messages. We need ArrayValue as a message\n// since oneof in AnyValue does not allow repeated fields.\nmessage ArrayValue {\n  // Array of values. The array may be empty (contain 0 elements).\n  repeated AnyValue values = 1;\n}\n\n// KeyValueList is a list of KeyValue messages. We need KeyValueList as a message\n// since `oneof` in AnyValue does not allow repeated fields. Everywhere else where we need\n// a list of KeyValue messages (e.g. in Span) we use `repeated KeyValue` directly to\n// avoid unnecessary extra wrapping (which slows down the protocol). The 2 approaches\n// are semantically equivalent.\nmessage KeyValueList {\n  // A collection of key/value pairs of key-value pairs. The list may be empty (may\n  // contain 0 elements).\n  // The keys MUST be unique (it is not allowed to have more than one\n  // value with the same key).\n  repeated KeyValue values = 1;\n}\n\n// KeyValue is a key-value pair that is used to store Span attributes, Link\n// attributes, etc.\nmessage KeyValue {\n  string key = 1;\n  AnyValue value = 2;\n}\n\n// InstrumentationScope is a message representing the instrumentation scope information\n// such as the fully qualified name and version. \nmessage InstrumentationScope {\n  // An empty instrumentation scope name means the name is unknown.\n  string name = 1;\n  string version = 2;\n  repeated KeyValue attributes = 3;\n  uint32 dropped_attributes_count = 4;\n}\n"
    logs.proto: |
      // Copyright 2020, OpenTelemetry Authors
      //
      // Licensed under the Apache License, Version 2.0 (the "License");
      // you may not use this file except in compliance with the License.
      // You may obtain a copy of the License at
      //
      //     http://www.apache.org/licenses/LICENSE-2.0
      //
      // Unless required by applicable law or agreed to in writing, software
      // distributed under the License is distributed on an "AS IS" BASIS,
      // WITHOUT WARRANTIES OR CONDITIONS OF ANY KIND, either express or implied.
      // See the License for the specific language governing permissions and
      // limitations under the License.

      syntax = "proto3";

      package opentelemetry.proto.logs.v1;

      import "opentelemetry/proto/common/v1/common.proto";
      import "opentelemetry/proto/resource/v1/resource.proto";

      option csharp_namespace = "OpenTelemetry.Proto.Logs.V1";
      option java_multiple_files = true;
      option java_package = "io.opentelemetry.proto.logs.v1";
      option java_outer_classname = "LogsProto";
      option go_package = "go.opentelemetry.io/proto/otlp/logs/v1";

      // LogsData represents the logs data that can be stored in a persistent storage,
      // OR can be embedded by other protocols that transfer OTLP logs data but do not
      // implement the OTLP protocol.
      //
      // The main difference between this message and collector protocol is that
      // in this message there will not be any "control" or "metadata" specific to
      // OTLP protocol.
      //
      // When new fields are added into this message, the OTLP request MUST be updated
      // as well.
      message LogsData {
        // An array of ResourceLogs.
        // For data coming from a single resource this array will typically contain
        // one element. Intermediary nodes that receive data from multiple origins
        // typically batch the data before forwarding further and in that case this
        // array will contain multiple elements.
        repeated ResourceLogs resource_logs = 1;
      }

      // A collection of ScopeLogs from a Resource.
      message ResourceLogs {
        reserved 1000;

        // The resource for the logs in this message.
        // If this field is not set then resource info is unknown.
        opentelemetry.proto.resource.v1.Resource resource = 1;

        // A list of ScopeLogs that originate from a resource.
        repeated ScopeLogs scope_logs = 2;

        // This schema_url applies to the data in the "resource" field. It does not apply
        // to the data in the "scope_logs" field which have their own schema_url field.
        string schema_url = 3;
      }

      // A collection of Logs produced by a Scope.
      message ScopeLogs {
        // The instrumentation scope information for the logs in this message.
        // Semantically when InstrumentationScope isn't set, it is equivalent with
        // an empty instrumentation scope name (unknown).
        opentelemetry.proto.common.v1.InstrumentationScope scope = 1;

        // A list of log records.
        repeated LogRecord log_records = 2;

        // This schema_url applies to all logs in the "logs" field.
        string schema_url = 3;
      }

      // Possible values for LogRecord.SeverityNumber.
      enum SeverityNumber {
        // UNSPECIFIED is the default SeverityNumber, it MUST NOT be used.
        SEVERITY_NUMBER_UNSPECIFIED = 0;
        SEVERITY_NUMBER_TRACE  = 1;
        SEVERITY_NUMBER_TRACE2 = 2;
        SEVERITY_NUMBER_TRACE3 = 3;
        SEVERITY_NUMBER_TRACE4 = 4;
        SEVERITY_NUMBER_DEBUG  = 5;
        SEVERITY_NUMBER_DEBUG2 = 6;
        SEVERITY_NUMBER_DEBUG3 = 7;
        SEVERITY_NUMBER_DEBUG4 = 8;
        SEVERITY_NUMBER_INFO   = 9;
        SEVERITY_NUMBER_INFO2  = 10;
        SEVERITY_NUMBER_INFO3  = 11;
        SEVERITY_NUMBER_INFO4  = 12;
        SEVERITY_NUMBER_WARN   = 13;
        SEVERITY_NUMBER_WARN2  = 14;
        SEVERITY_NUMBER_WARN3  = 15;
        SEVERITY_NUMBER_WARN4  = 16;
        SEVERITY_NUMBER_ERROR  = 17;
        SEVERITY_NUMBER_ERROR2 = 18;
        SEVERITY_NUMBER_ERROR3 = 19;
        SEVERITY_NUMBER_ERROR4 = 20;
        SEVERITY_NUMBER_FATAL  = 21;
        SEVERITY_NUMBER_FATAL2 = 22;
        SEVERITY_NUMBER_FATAL3 = 23;
        SEVERITY_NUMBER_FATAL4 = 24;
      }

      // Masks for LogRecord.flags field.
      enum LogRecordFlags {
        LOG_RECORD_FLAG_UNSPECIFIED = 0;
        LOG_RECORD_FLAG_TRACE_FLAGS_MASK = 0x000000FF;
      }

      // A log record according to OpenTelemetry Log Data Model:
      // https://github.com/open-telemetry/oteps/blob/main/text/logs/0097-log-data-model.md
      message LogRecord {
        reserved 4;

        // time_unix_nano is the time when the event occurred.
        // Value is UNIX Epoch time in nanoseconds since 00:00:00 UTC on 1 January 1970.
        // Value of 0 indicates unknown or missing timestamp.
        fixed64 time_unix_nano = 1;

        // Time when the event was observed by the collection system.
        // For events that originate in OpenTelemetry (e.g. using OpenTelemetry Logging SDK)
        // this timestamp is typically set at the generation time and is equal to Timestamp.
        // For events originating externally and collected by OpenTelemetry (e.g. using
        // Collector) this is the time when OpenTelemetry's code observed the event measured
        // by the clock of the OpenTelemetry code. This field MUST be set once the event is
        // observed by OpenTelemetry.
        //
        // For converting OpenTelemetry log data to formats that support only one timestamp or
        // when receiving OpenTelemetry log data by recipients that support only one timestamp
        // internally the following logic is recommended:
        //   - Use time_unix_nano if it is present, otherwise use observed_time_unix_nano.
        //
        // Value is UNIX Epoch time in nanoseconds since 00:00:00 UTC on 1 January 1970.
        // Value of 0 indicates unknown or missing timestamp.
        fixed64 observed_time_unix_nano = 11;

        // Numerical value of the severity, normalized to values described in Log Data Model.
        // [Optional].
        SeverityNumber severity_number = 2;

        // The severity text (also known as log level). The original string representation as
        // it is known at the source. [Optional].
        string severity_text = 3;

        // A value containing the body of the log record. Can be for example a human-readable
        // string message (including multi-line) describing the event in a free form or it can
        // be a structured data composed of arrays and maps of other values. [Optional].
        opentelemetry.proto.common.v1.AnyValue body = 5;

        // Additional attributes that describe the specific event occurrence. [Optional].
        // Attribute keys MUST be unique (it is not allowed to have more than one
        // attribute with the same key).
        repeated opentelemetry.proto.common.v1.KeyValue attributes = 6;
        uint32 dropped_attributes_count = 7;

        // Flags, a bit field. 8 least significant bits are the trace flags as
        // defined in W3C Trace Context specification. 24 most significant bits are reserved
        // and must be set to 0. Readers must not assume that 24 most significant bits
        // will be zero and must correctly mask the bits when reading 8-bit trace flag (use
        // flags & TRACE_FLAGS_MASK). [Optional].
        fixed32 flags = 8;

        // A unique identifier for a trace. All logs from the same trace share
        // the same `trace_id`. The ID is a 16-byte array. An ID with all zeroes OR
        // of length other than 16 bytes is considered invalid (empty string in OTLP/JSON
        // is zero-length and thus is also invalid).
        //
        // This field is optional.
        //
        // The receivers SHOULD assume that the log record is not associated with a
        // trace if any of the following is true:
        //   - the field is not present,
        //   - the field contains an invalid value.
        bytes trace_id = 9;

        // A unique identifier for a span within a trace, assigned when the span
        // is created. The ID is an 8-byte array. An ID with all zeroes OR of length
        // other than 8 bytes is considered invalid (empty string in OTLP/JSON
        // is zero-length and thus is also invalid).
        //
        // This field is optional. If the sender specifies a valid span_id then it SHOULD also
        // specify a valid trace_id.
        //
        // The receivers SHOULD assume that the log record is not associated with a
        // span if any of the following is true:
        //   - the field is not present,
        //   - the field contains an invalid value.
        bytes span_id = 10;
      }
    logs_service.proto: |
      // Copyright 2020, OpenTelemetry Authors
      //
      // Licensed under the Apache License, Version 2.0 (the "License");
      // you may not use this file except in compliance with the License.
      // You may obtain a copy of the License at
      //
      //     http://www.apache.org/licenses/LICENSE-2.0
      //
      // Unless required by applicable law or agreed to in writing, software
      // distributed under the License is distributed on an "AS IS" BASIS,
      // WITHOUT WARRANTIES OR CONDITIONS OF ANY KIND, either express or implied.
      // See the License for the specific language governing permissions and
      // limitations under the License.

      syntax = "proto3";

      package opentelemetry.proto.collector.logs.v1;

      import "opentelemetry/proto/logs/v1/logs.proto";

      option csharp_namespace = "OpenTelemetry.Proto.Collector.Logs.V1";
      option java_multiple_files = true;
      option java_package = "io.opentelemetry.proto.collector.logs.v1";
      option java_outer_classname = "LogsServiceProto";
      option go_package = "go.opentelemetry.io/proto/otlp/collector/logs/v1";

      // Service that can be used to push logs between one Application instrumented with
      // OpenTelemetry and an collector, or between an collector and a central collector (in this
      // case logs are sent/received to/from multiple Applications).
      service LogsService {
        // For performance reasons, it is recommended to keep this RPC
        // alive for the entire life of the application.
        rpc Export(ExportLogsServiceRequest) returns (ExportLogsServiceResponse) {}
      }

      message ExportLogsServiceRequest {
        // An array of ResourceLogs.
        // For data coming from a single resource this array will typically contain one
        // element. Intermediary nodes (such as OpenTelemetry Collector) that receive
        // data from multiple origins typically batch the data before forwarding further and
        // in that case this array will contain multiple elements.
        repeated opentelemetry.proto.logs.v1.ResourceLogs resource_logs = 1;
      }

      message ExportLogsServiceResponse {
        // The details of a partially successful export request.
        //
        // If the request is only partially accepted
        // (i.e. when the server accepts only parts of the data and rejects the rest)
        // the server MUST initialize the `partial_success` field and MUST
        // set the `rejected_<signal>` with the number of items it rejected.
        //
        // Servers MAY also make use of the `partial_success` field to convey
        // warnings/suggestions to senders even when the request was fully accepted.
        // In such cases, the `rejected_<signal>` MUST have a value of `0` and
        // the `error_message` MUST be non-empty.
        //
        // A `partial_success` message with an empty value (rejected_<signal> = 0 and
        // `error_message` = "") is equivalent to it not being set/present. Senders
        // SHOULD interpret it the same way as in the full success case.
        ExportLogsPartialSuccess partial_success = 1;
      }

      message ExportLogsPartialSuccess {
        // The number of rejected log records.
        //
        // A `rejected_<signal>` field holding a `0` value indicates that the
        // request was fully accepted.
        int64 rejected_log_records = 1;

        // A developer-facing human-readable message in English. It should be used
        // either to explain why the server rejected parts of the data during a partial
        // success or to convey warnings/suggestions during a full success. The message
        // should offer guidance on how users can address such issues.
        //
        // error_message is an optional field. An error_message with an empty value
        // is equivalent to it not being set.
        string error_message = 2;
      }
    metrics.config: |
      connectors:
        forward/prometheus: null
      exporters:
        otlp:
          endpoint: ${OTEL_ENVOY_ADDRESS}
          headers:
            Authorization: Bearer ${SOLARWINDS_API_TOKEN}
          tls:
            insecure: ${OTEL_ENVOY_ADDRESS_TLS_INSECURE}
      extensions:
        health_check: {}
        memory_ballast:
          size_mib: 700
      processors:
        attributes/attributes_namespace_status:
          actions:
          - action: insert
            from_attribute: phase
            key: sw.k8s.namespace.status
          include:
            match_type: regexp
            metric_names:
            - k8s.kube_namespace_status_phase
        attributes/attributes_pod_status:
          actions:
          - action: insert
            from_attribute: phase
            key: sw.k8s.pod.status
          include:
            match_type: regexp
            metric_names:
            - kube_pod_status_phase
        attributes/identify_init_container:
          actions:
          - action: insert
            key: sw.k8s.container.init
            value: "true"
          include:
            match_type: regexp
            metric_names:
            - kube_pod_init_container_.*
        attributes/identify_standard_container:
          actions:
          - action: insert
            key: sw.k8s.container.init
            value: "false"
          include:
            match_type: regexp
            metric_names:
            - kube_pod_container_.*
        attributes/remove_prometheus_attributes:
          actions:
          - action: delete
            key: prometheus
          - action: delete
            key: prometheus_replica
        attributes/remove_prometheus_attributes_endpoint:
          actions:
          - action: delete
            key: endpoint
          exclude:
            match_type: regexp
            metric_names:
            - kube_endpoint_.*
        attributes/remove_temp:
          actions:
          - action: delete
            key: temp
            pattern: (.*_temp$)|(^\$.*)
          include:
            match_type: regexp
            metric_names:
            - .*
        attributes/unify_endpoint_attribute:
          actions:
          - action: insert
            from_attribute: endpoint
            key: k8s.service.name
          include:
            match_type: regexp
            metric_names:
            - kube_endpoint_.*
        attributes/unify_node_attribute:
          actions:
          - action: insert
            from_attribute: node
            key: k8s.node.name
          include:
            match_type: regexp
            metric_names:
            - container_.*
            - kube_node_.*
            - kube_pod_info
            - kube_pod_container_resource_requests
            - kube_pod_container_resource_limits
            - kube_pod_init_container_resource_requests
            - kube_pod_init_container_resource_limits
        attributes/unify_pod_attribute:
          actions:
          - action: insert
            from_attribute: uid
            key: k8s.pod.uid
          include:
            match_type: regexp
            metric_names:
            - kube_pod_.*
        attributes/unify_service_attribute:
          actions:
          - action: insert
            from_attribute: service
            key: k8s.service.name
          - action: insert
            from_attribute: external_name
            key: sw.k8s.service.external_name
          - action: insert
            from_attribute: type
            key: sw.k8s.service.type
          - action: insert
            from_attribute: cluster_ip
            key: sw.k8s.cluster.ip
          include:
            match_type: regexp
            metric_names:
            - kube_service_.*
        attributes/unify_volume_attribute:
          actions:
          - action: insert
            from_attribute: volumename
            key: persistentvolume
          - action: insert
            from_attribute: name
            key: persistentvolumeclaim
          - action: upsert
            from_attribute: claim_namespace
            key: namespace
          include:
            match_type: regexp
            metric_names:
            - kube_persistentvolumeclaim_.*
            - kube_persistentvolume_claim_ref
        batch:
          send_batch_max_size: 4096
          send_batch_size: 4096
          timeout: 1s
        cumulativetodelta:
          include:
            match_type: strict
            metrics:
            - k8s.node.cpu.usage.seconds.rate
            - k8s.pod.cpu.usage.seconds.rate
            - k8s.container.fs.iops
            - k8s.container.fs.throughput
            - k8s.container.cpu.usage.seconds.rate
            - k8s.container.network.bytes_received
            - k8s.container.network.bytes_transmitted
            - apiserver_request_not_failed_temp
            - apiserver_request_total_temp
            - k8s.pod.fs.iops
            - k8s.pod.fs.throughput
            - k8s.pod.fs.reads.rate
            - k8s.pod.fs.writes.rate
            - k8s.pod.fs.reads.bytes.rate
            - k8s.pod.fs.writes.bytes.rate
            - k8s.pod.network.bytes_received
            - k8s.pod.network.bytes_transmitted
            - k8s.pod.network.packets_received
            - k8s.pod.network.packets_transmitted
            - k8s.pod.network.receive_packets_dropped
            - k8s.pod.network.transmit_packets_dropped
            - k8s.node.fs.iops
            - k8s.node.fs.throughput
            - k8s.node.network.bytes_received
            - k8s.node.network.bytes_transmitted
            - k8s.node.network.packets_received
            - k8s.node.network.packets_transmitted
            - k8s.node.network.receive_packets_dropped
            - k8s.node.network.transmit_packets_dropped
        deltatorate:
          metrics:
          - k8s.node.cpu.usage.seconds.rate
          - k8s.pod.cpu.usage.seconds.rate
          - k8s.container.fs.iops
          - k8s.container.fs.throughput
          - k8s.container.cpu.usage.seconds.rate
          - k8s.container.network.bytes_received
          - k8s.container.network.bytes_transmitted
          - k8s.pod.fs.iops
          - k8s.pod.fs.throughput
          - k8s.pod.fs.reads.rate
          - k8s.pod.fs.writes.rate
          - k8s.pod.fs.reads.bytes.rate
          - k8s.pod.fs.writes.bytes.rate
          - k8s.pod.network.bytes_received
          - k8s.pod.network.bytes_transmitted
          - k8s.pod.network.packets_received
          - k8s.pod.network.packets_transmitted
          - k8s.pod.network.receive_packets_dropped
          - k8s.pod.network.transmit_packets_dropped
          - k8s.node.fs.iops
          - k8s.node.fs.throughput
          - k8s.node.network.bytes_received
          - k8s.node.network.bytes_transmitted
          - k8s.node.network.packets_received
          - k8s.node.network.packets_transmitted
          - k8s.node.network.receive_packets_dropped
          - k8s.node.network.transmit_packets_dropped
        experimental_metricsgeneration/cluster:
          rules:
          - metric1: apiserver_request_not_failed_temp
            metric2: apiserver_request_total_temp
            name: k8s.apiserver.request.successrate
            operation: percent
            type: calculate
            unit: Percent
        filter:
          metrics:
            exclude:
              match_type: regexp
              metric_names:
              - .*_temp
              - apiserver_request_total
        filter/ebpf:
          metrics:
            exclude:
              match_type: regexp
              metric_names:
              - ^ebpf_net.*$
        filter/kube-state-metrics:
          metrics:
            include:
              match_type: regexp
              metric_names:
              - ^kube_deployment_created$
              - ^kube_daemonset_created$
              - ^kube_namespace_created$
              - ^kube_node_info$
              - ^kube_node_created$
              - ^kube_node_status_capacity$
              - ^kube_node_status_condition$
              - ^kube_pod_created$
              - ^kube_pod_info$
              - ^kube_pod_owner$
              - ^kube_pod_completion_time$
              - ^kube_pod_status_phase$
              - ^kube_pod_status_ready$
              - ^kube_pod_status_reason$
              - ^kube_pod_start_time$
              - ^kube_pod_container_.*$
              - ^kube_pod_init_container_.*$
              - ^kube_namespace_status_phase$
              - ^kube_deployment_labels$
              - ^kube_deployment_spec_replicas$
              - ^kube_deployment_spec_paused$
              - ^kube_deployment_status_replicas$
              - ^kube_deployment_status_replicas_ready$
              - ^kube_deployment_status_replicas_available$
              - ^kube_deployment_status_replicas_updated$
              - ^kube_deployment_status_replicas_unavailable$
              - ^kube_deployment_status_condition$
              - ^kube_replicaset_owner$
              - ^kube_replicaset_created$
              - ^kube_replicaset_spec_replicas$
              - ^kube_replicaset_status_ready_replicas$
              - ^kube_replicaset_status_replicas$
              - ^kube_statefulset_labels$
              - ^kube_statefulset_replicas$
              - ^kube_statefulset_status_replicas_ready$
              - ^kube_statefulset_status_replicas_current$
              - ^kube_statefulset_status_replicas_updated$
              - ^kube_statefulset_created$
              - ^kube_daemonset_labels$
              - ^kube_daemonset_status_current_number_scheduled$
              - ^kube_daemonset_status_desired_number_scheduled$
              - ^kube_daemonset_status_updated_number_scheduled$
              - ^kube_daemonset_status_number_available$
              - ^kube_daemonset_status_number_misscheduled$
              - ^kube_daemonset_status_number_ready$
              - ^kube_daemonset_status_number_unavailable$
              - ^kube_resourcequota$
              - ^kube_node_status_allocatable$
              - ^kube_node_spec_unschedulable$
              - ^kube_job_info$
              - ^kube_job_owner$
              - ^kube_job_created$
              - ^kube_job_complete$
              - ^kube_job_failed$
              - ^kube_job_status_active$
              - ^kube_job_status_succeeded$
              - ^kube_job_status_failed$
              - ^kube_job_status_start_time$
              - ^kube_job_status_completion_time$
              - ^kube_job_spec_completions$
              - ^kube_job_spec_parallelism$
              - ^kube_persistentvolume_capacity_bytes$
              - ^kube_persistentvolume_info$
              - ^kube_persistentvolume_status_phase$
              - ^kube_persistentvolume_claim_ref$
              - ^kube_persistentvolume_created$
              - ^kube_persistentvolumeclaim_info$
              - ^kube_persistentvolumeclaim_access_mode$
              - ^kube_persistentvolumeclaim_status_phase$
              - ^kube_persistentvolumeclaim_resource_requests_storage_bytes$
              - ^kube_persistentvolumeclaim_created$
              - ^kube_pod_spec_volumes_persistentvolumeclaims_info$
              - ^kube_service_info$
              - ^kube_service_created$
              - ^kube_service_spec_type$
              - ^kube_service_spec_external_ip$
              - ^kube_service_status_load_balancer_ingress$
              - ^kube_endpoint_address_not_ready$
              - ^kube_endpoint_address_available$
              - ^kube_endpoint_info$
              - ^kube_endpoint_created$
              - ^kube_endpoint_ports$
              - ^kube_endpoint_address$
        filter/prometheus-node-metrics:
          metrics:
            include:
              match_type: regexp
              metric_names:
              - ^container_cpu_usage_seconds_total$
              - ^container_spec_cpu_quota$
              - ^container_spec_cpu_period$
              - ^container_memory_working_set_bytes$
              - ^container_spec_memory_limit_bytes$
              - ^container_cpu_cfs_throttled_periods_total$
              - ^container_cpu_cfs_periods_total$
              - ^container_fs_reads_total$
              - ^container_fs_writes_total$
              - ^container_fs_reads_bytes_total$
              - ^container_fs_writes_bytes_total$
              - ^container_fs_usage_bytes$
              - ^container_network_receive_bytes_total$
              - ^container_network_transmit_bytes_total$
              - ^container_network_receive_packets_total$
              - ^container_network_transmit_packets_total$
              - ^container_network_receive_packets_dropped_total$
              - ^container_network_transmit_packets_dropped_total$
              - ^apiserver_request_total$
              - ^kubelet_volume_stats_available_percent$
              - ^kubernetes_build_info$
        filter/receiver:
          metrics:
            exclude:
              match_type: strict
              metric_names:
              - scrape_duration_seconds
              - scrape_samples_post_metric_relabeling
              - scrape_samples_scraped
              - scrape_series_added
              - up
        filter/remove_internal:
          metrics:
            datapoint:
            - attributes["container"] == "POD" and IsMatch(metric.name, "container_network_.*")
              == false
        filter/remove_internal_postprocessing:
          metrics:
            datapoint:
            - attributes["container"] == "POD" and IsMatch(metric.name, "container_network_.*|k8s.container.*")
              == true
        groupbyattrs/all:
          keys:
          - kubelet_version
          - container_runtime_version
          - provider_id
          - os_image
          - namespace
          - uid
          - k8s.pod.uid
          - pod_ip
          - host_ip
          - created_by_kind
          - created_by_name
          - host_network
          - priority_class
          - container_id
          - container
          - image
          - image_id
          - k8s.node.name
          - sw.k8s.pod.status
          - sw.k8s.namespace.status
          - sw.k8s.node.status
          - sw.k8s.container.status
          - sw.k8s.container.init
          - daemonset
          - statefulset
          - deployment
          - replicaset
          - job_name
          - cronjob
          - git_version
          - internal_ip
          - job_condition
          - persistentvolumeclaim
          - persistentvolume
          - sw.k8s.persistentvolumeclaim.status
          - sw.k8s.persistentvolume.status
          - storageclass
          - access_mode
          - k8s.service.name
          - sw.k8s.service.external_name
          - sw.k8s.service.type
          - sw.k8s.cluster.ip
        groupbyattrs/node:
          keys:
          - k8s.node.name
        groupbyattrs/pod:
          keys:
          - namespace
          - pod
        k8sattributes:
          auth_type: serviceAccount
          cronjob:
            association:
            - sources:
              - from: resource_attribute
                name: k8s.cronjob.name
              - from: resource_attribute
                name: k8s.namespace.name
            extract:
              annotations:
              - from: cronjob
                key_regex: (.*)
                tag_name: k8s.cronjob.annotations.$$1
              labels:
              - from: cronjob
                key_regex: (.*)
                tag_name: k8s.cronjob.labels.$$1
          daemonset:
            association:
            - sources:
              - from: resource_attribute
                name: k8s.daemonset.name
              - from: resource_attribute
                name: k8s.namespace.name
            extract:
              annotations:
              - from: daemonset
                key_regex: (.*)
                tag_name: k8s.daemonset.annotations.$$1
              labels:
              - from: daemonset
                key_regex: (.*)
                tag_name: k8s.daemonset.labels.$$1
          deployment:
            association:
            - sources:
              - from: resource_attribute
                name: k8s.deployment.name
              - from: resource_attribute
                name: k8s.namespace.name
            extract:
              annotations:
              - from: deployment
                key_regex: (.*)
                tag_name: k8s.deployment.annotations.$$1
              labels:
              - from: deployment
                key_regex: (.*)
                tag_name: k8s.deployment.labels.$$1
          extract:
            annotations:
            - from: pod
              key_regex: (.*)
              tag_name: k8s.pod.annotations.$$1
            - from: namespace
              key_regex: (.*)
              tag_name: k8s.namespace.annotations.$$1
            labels:
            - from: pod
              key_regex: (.*)
              tag_name: k8s.pod.labels.$$1
            - from: namespace
              key_regex: (.*)
              tag_name: k8s.namespace.labels.$$1
            metadata:
            - k8s.deployment.name
            - k8s.replicaset.name
            - k8s.daemonset.name
            - k8s.job.name
            - k8s.cronjob.name
            - k8s.statefulset.name
            - k8s.node.name
          job:
            association:
            - sources:
              - from: resource_attribute
                name: k8s.job.name
              - from: resource_attribute
                name: k8s.namespace.name
            extract:
              annotations:
              - from: job
                key_regex: (.*)
                tag_name: k8s.job.annotations.$$1
              labels:
              - from: job
                key_regex: (.*)
                tag_name: k8s.job.labels.$$1
          node:
            association:
            - sources:
              - from: resource_attribute
                name: k8s.node.name
            extract:
              annotations:
              - from: node
                key_regex: (.*)
                tag_name: k8s.node.annotations.$$1
              labels:
              - from: node
                key_regex: (.*)
                tag_name: k8s.node.labels.$$1
          passthrough: false
          persistentvolume:
            association:
            - sources:
              - from: resource_attribute
                name: k8s.persistentvolume.name
            extract:
              annotations:
              - from: persistentvolume
                key_regex: (.*)
                tag_name: k8s.persistentvolume.annotations.$$1
              labels:
              - from: persistentvolume
                key_regex: (.*)
                tag_name: k8s.persistentvolume.labels.$$1
          persistentvolumeclaim:
            association:
            - sources:
              - from: resource_attribute
                name: k8s.persistentvolumeclaim.name
              - from: resource_attribute
                name: k8s.namespace.name
            extract:
              annotations:
              - from: persistentvolumeclaim
                key_regex: (.*)
                tag_name: k8s.persistentvolumeclaim.annotations.$$1
              labels:
              - from: persistentvolumeclaim
                key_regex: (.*)
                tag_name: k8s.persistentvolumeclaim.labels.$$1
          pod_association:
          - sources:
            - from: resource_attribute
              name: k8s.pod.name
            - from: resource_attribute
              name: k8s.namespace.name
          replicaset:
            association:
            - sources:
              - from: resource_attribute
                name: k8s.replicaset.name
              - from: resource_attribute
                name: k8s.namespace.name
            extract:
              annotations:
              - from: replicaset
                key_regex: (.*)
                tag_name: k8s.replicaset.annotations.$$1
              labels:
              - from: replicaset
                key_regex: (.*)
                tag_name: k8s.replicaset.labels.$$1
          service:
            association:
            - sources:
              - from: resource_attribute
                name: k8s.service.name
              - from: resource_attribute
                name: k8s.namespace.name
            extract:
              annotations:
              - from: service
                key_regex: (.*)
                tag_name: k8s.service.annotations.$$1
              labels:
              - from: service
                key_regex: (.*)
                tag_name: k8s.service.labels.$$1
          set_object_existence: true
          statefulset:
            association:
            - sources:
              - from: resource_attribute
                name: k8s.statefulset.name
              - from: resource_attribute
                name: k8s.namespace.name
            extract:
              annotations:
              - from: statefulset
                key_regex: (.*)
                tag_name: k8s.statefulset.annotations.$$1
              labels:
              - from: statefulset
                key_regex: (.*)
                tag_name: k8s.statefulset.labels.$$1
        memory_limiter:
          check_interval: 1s
          limit_mib: 2560
          spike_limit_mib: 512
        metricstransform/aggregate_node_level:
          transforms:
          - action: insert
            include: k8s.kube_pod_info
            new_name: k8s.node.pods
            operations:
            - action: aggregate_labels
              aggregation_type: sum
              label_set: []
        metricstransform/aggregate_pod_level:
          transforms:
          - action: insert
            include: k8s.kube_pod_container_info
            new_name: k8s.pod.containers
            operations:
            - action: aggregate_labels
              aggregation_type: sum
              label_set: []
        metricstransform/preprocessing:
          transforms:
          - action: insert
            experimental_match_labels:
              resource: cpu
            include: k8s.kube_pod_container_resource_limits
            new_name: k8s.container.spec.cpu.limit_temp
          - action: insert
            experimental_match_labels:
              resource: cpu
            include: k8s.kube_pod_init_container_resource_limits
            new_name: k8s.initcontainer.spec.cpu.limit_temp
          - action: insert
            experimental_match_labels:
              resource: cpu
            include: k8s.kube_pod_container_resource_requests
            new_name: k8s.container.spec.cpu.requests_temp
          - action: insert
            experimental_match_labels:
              resource: cpu
            include: k8s.kube_pod_init_container_resource_requests
            new_name: k8s.initcontainer.spec.cpu.requests_temp
          - action: combine
            include: (k8s.container.spec.cpu.requests_temp|k8s.initcontainer.spec.cpu.requests_temp)
            match_type: regexp
            new_name: k8s.container.spec.cpu.requests
          - action: insert
            experimental_match_labels:
              resource: memory
            include: k8s.kube_pod_container_resource_requests
            new_name: k8s.container.spec.memory.requests_temp
          - action: insert
            experimental_match_labels:
              resource: memory
            include: k8s.kube_pod_init_container_resource_requests
            new_name: k8s.initcontainer.spec.memory.requests_temp
          - action: combine
            include: (k8s.container.spec.memory.requests_temp|k8s.initcontainer.spec.memory.requests_temp)
            match_type: regexp
            new_name: k8s.container.spec.memory.requests
          - action: insert
            experimental_match_labels:
              resource: memory
            include: k8s.kube_pod_container_resource_limits
            match_type: regexp
            new_name: k8s.container.spec.memory.limit_temp
          - action: insert
            experimental_match_labels:
              resource: memory
            include: k8s.kube_pod_init_container_resource_limits
            match_type: regexp
            new_name: k8s.initcontainer.spec.memory.limit_temp
          - action: insert
            include: k8s.container_fs_reads_total
            new_name: k8s.container_fs_reads_total_temp
          - action: insert
            include: k8s.container_fs_writes_total
            new_name: k8s.container_fs_writes_total_temp
          - action: combine
            experimental_match_labels:
              container: \S+
              namespace: \S+
              pod: \S+
            include: (k8s.container_fs_reads_total_temp|k8s.container_fs_writes_total_temp)
            match_type: regexp
            new_name: k8s.container.fs.iops
            operations:
            - action: aggregate_labels
              aggregation_type: sum
              label_set:
              - container
              - pod
              - namespace
            submatch_case: lower
          - action: insert
            include: k8s.container_fs_reads_bytes_total
            new_name: k8s.container_fs_reads_bytes_total_temp
          - action: insert
            include: k8s.container_fs_writes_bytes_total
            new_name: k8s.container_fs_writes_bytes_total_temp
          - action: combine
            experimental_match_labels:
              container: \S+
              namespace: \S+
              pod: \S+
            include: (k8s.container_fs_reads_bytes_total_temp|k8s.container_fs_writes_bytes_total_temp)
            match_type: regexp
            new_name: k8s.container.fs.throughput
            operations:
            - action: aggregate_labels
              aggregation_type: sum
              label_set:
              - container
              - pod
              - namespace
            submatch_case: lower
          - action: insert
            include: k8s.container_network_receive_bytes_total
            new_name: k8s.container.network.bytes_received
          - action: insert
            include: k8s.container_network_transmit_bytes_total
            new_name: k8s.container.network.bytes_transmitted
          - action: insert
            include: k8s.kube_pod_container_status_waiting
            new_name: k8s.kube_pod_container_status_waiting_only_temp
          - action: insert
            include: k8s.kube_pod_container_status_running
            new_name: k8s.kube_pod_container_status_running_only_temp
          - action: insert
            include: k8s.kube_pod_container_status_terminated
            new_name: k8s.kube_pod_container_status_terminated_only_temp
          - action: combine
            include: ^k8s.kube_pod_container_status_(?P<status>[^_]*)_only_temp$
            match_type: regexp
            new_name: k8s.container.status_temp
            operations:
            - action: update_label
              label: status
              new_label: sw.k8s.container.status
            submatch_case: lower
          - action: insert
            include: k8s.kube_pod_init_container_status_waiting
            new_name: k8s.kube_pod_init_container_status_waiting_only_temp
          - action: insert
            include: k8s.kube_pod_init_container_status_running
            new_name: k8s.kube_pod_init_container_status_running_only_temp
          - action: insert
            include: k8s.kube_pod_init_container_status_terminated
            new_name: k8s.kube_pod_init_container_status_terminated_only_temp
          - action: combine
            include: ^k8s.kube_pod_init_container_status_(?P<status>[^_]*)_only_temp$
            match_type: regexp
            new_name: k8s.initcontainer.status_temp
            operations:
            - action: update_label
              label: status
              new_label: sw.k8s.container.status
            submatch_case: lower
          - action: combine
            include: (k8s.initcontainer.status_temp|k8s.container.status_temp)
            match_type: regexp
            new_name: k8s.container.status
            submatch_case: lower
          - action: insert
            include: k8s.container.spec.cpu.limit_temp
            new_name: k8s.pod.spec.cpu.limit
            operations:
            - action: aggregate_labels
              aggregation_type: sum
              label_set:
              - pod
              - namespace
              - k8s.node.name
          - action: combine
            include: (k8s.container.spec.cpu.limit_temp|k8s.initcontainer.spec.cpu.limit_temp)
            match_type: regexp
            new_name: k8s.container.spec.cpu.limit
          - action: insert
            include: k8s.container.spec.memory.limit_temp
            new_name: k8s.pod.spec.memory.limit
            operations:
            - action: aggregate_labels
              aggregation_type: sum
              label_set:
              - pod
              - namespace
              - k8s.node.name
          - action: combine
            include: (k8s.container.spec.memory.limit_temp|k8s.initcontainer.spec.memory.limit_temp)
            match_type: regexp
            new_name: k8s.container.spec.memory.limit
          - action: insert
            include: k8s.kube_pod_container_status_running
            new_name: k8s.pod.containers.running
            operations:
            - action: aggregate_labels
              aggregation_type: sum
              label_set:
              - pod
              - namespace
          - action: insert
            include: k8s.container.spec.cpu.requests
            new_name: k8s.pod.spec.cpu.requests
            operations:
            - action: aggregate_labels
              aggregation_type: sum
              label_set:
              - pod
              - namespace
              - k8s.node.name
          - action: insert
            include: k8s.container.spec.memory.requests
            new_name: k8s.pod.spec.memory.requests
            operations:
            - action: aggregate_labels
              aggregation_type: sum
              label_set:
              - pod
              - namespace
              - k8s.node.name
          - action: insert
            experimental_match_labels:
              container: \S+
              namespace: \S+
              pod: \S+
            include: k8s.container_cpu_usage_seconds_total
            match_type: regexp
            new_name: k8s.pod.cpu.usage.seconds.rate
            operations:
            - action: aggregate_labels
              aggregation_type: sum
              label_set:
              - pod
              - namespace
              - k8s.node.name
          - action: insert
            include: k8s.container_cpu_usage_seconds_total
            new_name: k8s.container.cpu.usage.seconds.rate
          - action: insert
            experimental_match_labels:
              container: \S+
              namespace: \S+
              pod: \S+
            include: k8s.container_memory_working_set_bytes
            match_type: regexp
            new_name: k8s.pod.memory.working_set
            operations:
            - action: aggregate_labels
              aggregation_type: sum
              label_set:
              - pod
              - namespace
              - k8s.node.name
          - action: insert
            experimental_match_labels:
              k8s.node.name: \S+
              namespace: \S+
              pod: \S+
            include: k8s.container_network_receive_bytes_total
            match_type: regexp
            new_name: k8s.pod.network.bytes_received
            operations:
            - action: aggregate_labels
              aggregation_type: sum
              label_set:
              - pod
              - namespace
              - k8s.node.name
          - action: insert
            experimental_match_labels:
              k8s.node.name: \S+
              namespace: \S+
              pod: \S+
            include: k8s.container_network_transmit_bytes_total
            match_type: regexp
            new_name: k8s.pod.network.bytes_transmitted
            operations:
            - action: aggregate_labels
              aggregation_type: sum
              label_set:
              - pod
              - namespace
              - k8s.node.name
          - action: insert
            experimental_match_labels:
              k8s.node.name: \S+
              namespace: \S+
              pod: \S+
            include: k8s.container_network_receive_packets_total
            match_type: regexp
            new_name: k8s.pod.network.packets_received
            operations:
            - action: aggregate_labels
              aggregation_type: sum
              label_set:
              - pod
              - namespace
              - k8s.node.name
          - action: insert
            experimental_match_labels:
              k8s.node.name: \S+
              namespace: \S+
              pod: \S+
            include: k8s.container_network_transmit_packets_total
            match_type: regexp
            new_name: k8s.pod.network.packets_transmitted
            operations:
            - action: aggregate_labels
              aggregation_type: sum
              label_set:
              - pod
              - namespace
              - k8s.node.name
          - action: insert
            experimental_match_labels:
              k8s.node.name: \S+
              namespace: \S+
              pod: \S+
            include: k8s.container_network_receive_packets_dropped_total
            match_type: regexp
            new_name: k8s.pod.network.receive_packets_dropped
            operations:
            - action: aggregate_labels
              aggregation_type: sum
              label_set:
              - pod
              - namespace
              - k8s.node.name
          - action: insert
            experimental_match_labels:
              k8s.node.name: \S+
              namespace: \S+
              pod: \S+
            include: k8s.container_network_transmit_packets_dropped_total
            match_type: regexp
            new_name: k8s.pod.network.transmit_packets_dropped
            operations:
            - action: aggregate_labels
              aggregation_type: sum
              label_set:
              - pod
              - namespace
              - k8s.node.name
          - action: insert
            experimental_match_labels:
              owner_is_controller: "true"
              owner_kind: DaemonSet
            include: k8s.kube_pod_owner
            new_name: k8s.kube.pod.owner.daemonset
            operations:
            - action: update_label
              label: owner_name
              new_label: daemonset
          - action: insert
            experimental_match_labels:
              owner_is_controller: "true"
              owner_kind: ReplicaSet
            include: k8s.kube_pod_owner
            new_name: k8s.kube.pod.owner.replicaset
            operations:
            - action: update_label
              label: owner_name
              new_label: replicaset
          - action: insert
            experimental_match_labels:
              owner_is_controller: "true"
              owner_kind: StatefulSet
            include: k8s.kube_pod_owner
            new_name: k8s.kube.pod.owner.statefulset
            operations:
            - action: update_label
              label: owner_name
              new_label: statefulset
          - action: insert
            experimental_match_labels:
              owner_is_controller: "true"
              owner_kind: Job
            include: k8s.kube_pod_owner
            new_name: k8s.kube.pod.owner.job
            operations:
            - action: update_label
              label: owner_name
              new_label: job_name
          - action: insert
            experimental_match_labels:
              owner_is_controller: "true"
              owner_kind: Deployment
            include: k8s.kube_replicaset_owner
            new_name: k8s.kube.replicaset.owner.deployment
            operations:
            - action: update_label
              label: owner_name
              new_label: deployment
          - action: insert
            experimental_match_labels:
              k8s.node.name: \S+
              namespace: \S+
              pod: \S+
            include: k8s.container_fs_reads_total
            match_type: regexp
            new_name: k8s.pod.fs.reads.rate
            operations:
            - action: aggregate_labels
              aggregation_type: sum
              label_set:
              - pod
              - namespace
              - k8s.node.name
          - action: insert
            experimental_match_labels:
              k8s.node.name: \S+
              namespace: \S+
              pod: \S+
            include: k8s.container_fs_writes_total
            match_type: regexp
            new_name: k8s.pod.fs.writes.rate
            operations:
            - action: aggregate_labels
              aggregation_type: sum
              label_set:
              - pod
              - namespace
              - k8s.node.name
          - action: insert
            experimental_match_labels:
              k8s.node.name: \S+
              namespace: \S+
              pod: \S+
            include: k8s.container_fs_reads_bytes_total
            match_type: regexp
            new_name: k8s.pod.fs.reads.bytes.rate
            operations:
            - action: aggregate_labels
              aggregation_type: sum
              label_set:
              - pod
              - namespace
              - k8s.node.name
          - action: insert
            experimental_match_labels:
              k8s.node.name: \S+
              namespace: \S+
              pod: \S+
            include: k8s.container_fs_writes_bytes_total
            match_type: regexp
            new_name: k8s.pod.fs.writes.bytes.rate
            operations:
            - action: aggregate_labels
              aggregation_type: sum
              label_set:
              - pod
              - namespace
              - k8s.node.name
          - action: insert
            include: k8s.pod.fs.reads.rate
            new_name: k8s.pod.fs.reads.rate_temp
          - action: insert
            include: k8s.pod.fs.writes.rate
            new_name: k8s.pod.fs.writes.rate_temp
          - action: combine
            include: (k8s.pod.fs.reads.rate_temp|k8s.pod.fs.writes.rate_temp)
            match_type: regexp
            new_name: k8s.pod.fs.iops
            operations:
            - action: aggregate_labels
              aggregation_type: sum
              label_set:
              - pod
              - namespace
              - k8s.node.name
            submatch_case: lower
          - action: insert
            include: k8s.pod.fs.reads.bytes.rate
            new_name: k8s.pod.fs.reads.bytes.rate_temp
          - action: insert
            include: k8s.pod.fs.writes.bytes.rate
            new_name: k8s.pod.fs.writes.bytes.rate_temp
          - action: combine
            include: (k8s.pod.fs.reads.bytes.rate_temp|k8s.pod.fs.writes.bytes.rate_temp)
            match_type: regexp
            new_name: k8s.pod.fs.throughput
            operations:
            - action: aggregate_labels
              aggregation_type: sum
              label_set:
              - pod
              - namespace
              - k8s.node.name
            submatch_case: lower
          - action: insert
            experimental_match_labels:
              k8s.node.name: \S+
              namespace: \S+
              pod: \S+
            include: k8s.container_fs_usage_bytes
            match_type: regexp
            new_name: k8s.pod.fs.usage.bytes
            operations:
            - action: aggregate_labels
              aggregation_type: sum
              label_set:
              - pod
              - namespace
              - k8s.node.name
          - action: insert
            experimental_match_labels:
              id: /
            include: k8s.container_cpu_usage_seconds_total
            new_name: k8s.node.cpu.usage.seconds.rate
          - action: insert
            experimental_match_labels:
              id: /
            include: k8s.container_memory_working_set_bytes
            new_name: k8s.node.memory.working_set
          - action: insert
            experimental_match_labels:
              resource: cpu
            include: k8s.kube_node_status_capacity
            new_name: k8s.node.cpu.capacity
          - action: insert
            experimental_match_labels:
              resource: cpu
            include: k8s.kube_node_status_allocatable
            new_name: k8s.node.cpu.allocatable
          - action: insert
            experimental_match_labels:
              resource: memory
            include: k8s.kube_node_status_capacity
            new_name: k8s.node.memory.capacity
          - action: insert
            experimental_match_labels:
              resource: memory
            include: k8s.kube_node_status_allocatable
            new_name: k8s.node.memory.allocatable
          - action: insert
            experimental_match_labels:
              condition: Ready
              status: "true"
            include: k8s.kube_node_status_condition
            new_name: k8s.node.status.condition.ready
          - action: insert
            experimental_match_labels:
              condition: NetworkUnavailable
              status: "true"
            include: k8s.kube_node_status_condition
            new_name: k8s.node.status.condition.networkunavailable
          - action: insert
            experimental_match_labels:
              condition: PIDPressure
              status: "true"
            include: k8s.kube_node_status_condition
            new_name: k8s.node.status.condition.pidpressure
          - action: insert
            experimental_match_labels:
              condition: MemoryPressure
              status: "true"
            include: k8s.kube_node_status_condition
            new_name: k8s.node.status.condition.memorypressure
          - action: insert
            experimental_match_labels:
              condition: DiskPressure
              status: "true"
            include: k8s.kube_node_status_condition
            new_name: k8s.node.status.condition.diskpressure
          - action: insert
            experimental_match_labels:
              phase: Running
            include: k8s.kube_pod_status_phase
            new_name: k8s.pod.status.phase.running_temp
          - action: insert
            experimental_match_labels:
              id: /
              k8s.node.name: \S+
            include: k8s.container_network_receive_bytes_total
            match_type: regexp
            new_name: k8s.node.network.bytes_received
            operations:
            - action: aggregate_labels
              aggregation_type: sum
              label_set:
              - k8s.node.name
          - action: insert
            experimental_match_labels:
              id: /
              k8s.node.name: \S+
            include: k8s.container_network_transmit_bytes_total
            match_type: regexp
            new_name: k8s.node.network.bytes_transmitted
            operations:
            - action: aggregate_labels
              aggregation_type: sum
              label_set:
              - k8s.node.name
          - action: insert
            experimental_match_labels:
              id: /
              k8s.node.name: \S+
            include: k8s.container_network_receive_packets_total
            match_type: regexp
            new_name: k8s.node.network.packets_received
            operations:
            - action: aggregate_labels
              aggregation_type: sum
              label_set:
              - k8s.node.name
          - action: insert
            experimental_match_labels:
              id: /
              k8s.node.name: \S+
            include: k8s.container_network_transmit_packets_total
            match_type: regexp
            new_name: k8s.node.network.packets_transmitted
            operations:
            - action: aggregate_labels
              aggregation_type: sum
              label_set:
              - k8s.node.name
          - action: insert
            experimental_match_labels:
              id: /
              k8s.node.name: \S+
            include: k8s.container_network_receive_packets_dropped_total
            match_type: regexp
            new_name: k8s.node.network.receive_packets_dropped
            operations:
            - action: aggregate_labels
              aggregation_type: sum
              label_set:
              - k8s.node.name
          - action: insert
            experimental_match_labels:
              id: /
              k8s.node.name: \S+
            include: k8s.container_network_transmit_packets_dropped_total
            match_type: regexp
            new_name: k8s.node.network.transmit_packets_dropped
            operations:
            - action: aggregate_labels
              aggregation_type: sum
              label_set:
              - k8s.node.name
          - action: insert
            include: k8s.pod.fs.reads.rate
            new_name: k8s.node.fs.reads.rate_temp
            operations:
            - action: aggregate_labels
              aggregation_type: sum
              label_set:
              - k8s.node.name
          - action: insert
            include: k8s.pod.fs.writes.rate
            new_name: k8s.node.fs.writes.rate_temp
            operations:
            - action: aggregate_labels
              aggregation_type: sum
              label_set:
              - k8s.node.name
          - action: insert
            include: k8s.pod.fs.reads.bytes.rate
            new_name: k8s.node.fs.reads.bytes.rate_temp
            operations:
            - action: aggregate_labels
              aggregation_type: sum
              label_set:
              - k8s.node.name
          - action: insert
            include: k8s.pod.fs.writes.bytes.rate
            new_name: k8s.node.fs.writes.bytes.rate_temp
            operations:
            - action: aggregate_labels
              aggregation_type: sum
              label_set:
              - k8s.node.name
          - action: combine
            include: (k8s.node.fs.reads.rate_temp|k8s.node.fs.writes.rate_temp)
            match_type: regexp
            new_name: k8s.node.fs.iops
            operations:
            - action: aggregate_labels
              aggregation_type: sum
              label_set:
              - k8s.node.name
            submatch_case: lower
          - action: combine
            include: (k8s.node.fs.reads.bytes.rate_temp|k8s.node.fs.writes.bytes.rate_temp)
            match_type: regexp
            new_name: k8s.node.fs.throughput
            operations:
            - action: aggregate_labels
              aggregation_type: sum
              label_set:
              - k8s.node.name
            submatch_case: lower
          - action: insert
            include: k8s.pod.fs.usage.bytes
            new_name: k8s.node.fs.usage
            operations:
            - action: aggregate_labels
              aggregation_type: sum
              label_set:
              - k8s.node.name
          - action: insert
            include: k8s.kube_pod_info
            new_name: k8s.cluster.pods
            operations:
            - action: aggregate_labels
              aggregation_type: sum
              label_set: []
          - action: insert
            include: k8s.kube_node_info
            new_name: k8s.cluster.nodes
            operations:
            - action: aggregate_labels
              aggregation_type: sum
              label_set: []
          - action: insert
            include: k8s.node.status.condition.ready
            new_name: k8s.cluster.nodes.ready
            operations:
            - action: aggregate_labels
              aggregation_type: sum
              label_set: []
          - action: insert
            include: k8s.node.status.condition.ready
            new_name: k8s.cluster.nodes.ready.avg
            operations:
            - action: aggregate_labels
              aggregation_type: mean
              label_set: []
          - action: insert
            include: k8s.container.spec.memory.requests
            new_name: k8s.cluster.spec.memory.requests
            operations:
            - action: aggregate_labels
              aggregation_type: sum
              label_set: []
          - action: insert
            include: k8s.container.spec.cpu.requests
            new_name: k8s.cluster.spec.cpu.requests
            operations:
            - action: aggregate_labels
              aggregation_type: sum
              label_set: []
          - action: insert
            include: k8s.pod.status.phase.running_temp
            new_name: k8s.cluster.pods.running
            operations:
            - action: aggregate_labels
              aggregation_type: sum
              label_set: []
          - action: insert
            include: k8s.node.cpu.capacity
            new_name: k8s.cluster.cpu.capacity
            operations:
            - action: aggregate_labels
              aggregation_type: sum
              label_set: []
          - action: insert
            include: k8s.node.cpu.allocatable
            new_name: k8s.cluster.cpu.allocatable
            operations:
            - action: aggregate_labels
              aggregation_type: sum
              label_set: []
          - action: insert
            include: k8s.node.memory.capacity
            new_name: k8s.cluster.memory.capacity
            operations:
            - action: aggregate_labels
              aggregation_type: sum
              label_set: []
          - action: insert
            include: k8s.node.memory.allocatable
            new_name: k8s.cluster.memory.allocatable
            operations:
            - action: aggregate_labels
              aggregation_type: sum
              label_set: []
          - action: insert
            experimental_match_labels:
              scrape_job: .*apiservers.*
            include: k8s.kubernetes_build_info
            match_type: regexp
            new_name: k8s.cluster.version
            operations:
            - action: aggregate_labels
              aggregation_type: sum
              label_set:
              - git_version
          - action: update
            include: k8s.kubernetes_build_info
            new_name: k8s.kubernetes_build_info_temp
          - action: insert
            experimental_match_labels:
              code: ^(([0-3]|[6-9])\d\d)|(4([0-1]|[3-9])\d)|(42[0-8])$
            include: apiserver_request_total
            match_type: regexp
            new_name: apiserver_request_not_failed_temp
          - action: update
            include: apiserver_request_not_failed_temp
            new_name: apiserver_request_not_failed_temp
            operations:
            - action: aggregate_labels
              aggregation_type: sum
              label_set: []
          - action: insert
            include: apiserver_request_total
            new_name: apiserver_request_total_temp
            operations:
            - action: aggregate_labels
              aggregation_type: sum
              label_set: []
          - action: insert
            experimental_match_labels:
              owner_is_controller: "true"
              owner_kind: CronJob
            include: k8s.kube_job_owner
            new_name: k8s.kube.job.owner.cronjob
            operations:
            - action: update_label
              label: owner_name
              new_label: cronjob
        metricstransform/rename:
          transforms:
          - action: update
            include: ^(kube_|container_|kubernetes_|kubelet_)(.*)$$
            match_type: regexp
            new_name: k8s.$${1}$${2}
        metricstransform/rename-ebpf:
          transforms:
          - action: update
            include: ^(tcp.|udp.|http.|dns.)(.*)$$
            match_type: regexp
            new_name: k8s.$${1}$${2}
        resource/events:
          attributes:
          - action: insert
            key: sw.k8s.agent.manifest.version
            value: ${MANIFEST_VERSION}
          - action: insert
            key: sw.k8s.agent.app.version
            value: ${APP_VERSION}
          - action: insert
            key: sw.k8s.cluster.uid
            value: ${CLUSTER_UID}
          - action: insert
            key: k8s.cluster.name
            value: ${CLUSTER_NAME}
          - action: insert
            key: sw.k8s.log.type
            value: event
        resource/metrics:
          attributes:
          - action: delete
            key: service.name
          - action: delete
            key: service.instance.id
          - action: delete
            key: net.host.name
          - action: delete
            key: net.host.port
          - action: delete
            key: http.scheme
          - action: insert
            key: sw.k8s.agent.manifest.version
            value: ${MANIFEST_VERSION}
          - action: insert
            key: sw.k8s.agent.app.version
            value: ${APP_VERSION}
          - action: insert
            key: sw.k8s.cluster.uid
            value: ${CLUSTER_UID}
          - action: insert
            key: k8s.cluster.name
            value: ${CLUSTER_NAME}
          - action: insert
            from_attribute: git_version
            key: sw.k8s.cluster.version
          - action: insert
            from_attribute: kubelet_version
            key: sw.k8s.node.version
          - action: insert
            from_attribute: container_runtime_version
            key: sw.k8s.node.container.runtime.version
          - action: insert
            from_attribute: provider_id
            key: sw.k8s.node.provider.id
          - action: insert
            from_attribute: os_image
            key: sw.k8s.node.os.image
          - action: insert
            from_attribute: internal_ip
            key: sw.k8s.node.ip.internal
          - action: insert
            from_attribute: namespace
            key: k8s.namespace.name
          - action: insert
            from_attribute: pod
            key: k8s.pod.name
          - action: insert
            from_attribute: pod_ip
            key: sw.k8s.pod.ip
          - action: insert
            from_attribute: host_ip
            key: sw.k8s.pod.host.ip
          - action: insert
            from_attribute: created_by_kind
            key: sw.k8s.pod.createdby.kind
          - action: insert
            from_attribute: created_by_name
            key: sw.k8s.pod.createdby.name
          - action: insert
            from_attribute: host_network
            key: sw.k8s.pod.host.network
          - action: insert
            from_attribute: priority_class
            key: sw.k8s.pod.priority_class
          - action: extract
            key: container_id
            pattern: ^(?P<extracted_container_runtime>[^:]+)://(?P<extracted_container_id>[^/]+)$
          - action: insert
            from_attribute: extracted_container_id
            key: container.id
          - action: insert
            from_attribute: extracted_container_runtime
            key: container.runtime
          - action: insert
            from_attribute: container
            key: k8s.container.name
          - action: insert
            from_attribute: image_id
            key: k8s.container.image.id
          - action: insert
            from_attribute: image
            key: k8s.container.image.name
          - action: insert
            from_attribute: replicaset
            key: k8s.replicaset.name
          - action: insert
            from_attribute: deployment
            key: k8s.deployment.name
          - action: insert
            from_attribute: statefulset
            key: k8s.statefulset.name
          - action: insert
            from_attribute: daemonset
            key: k8s.daemonset.name
          - action: insert
            from_attribute: job_name
            key: k8s.job.name
          - action: insert
            from_attribute: job_condition
            key: k8s.job.condition
          - action: insert
            from_attribute: cronjob
            key: k8s.cronjob.name
          - action: insert
            from_attribute: persistentvolume
            key: k8s.persistentvolume.name
          - action: insert
            from_attribute: persistentvolumeclaim
            key: k8s.persistentvolumeclaim.name
        swmetricstransform/postprocessing:
          transforms:
          - action: update
            include: k8s.container.status
            operations:
            - action: filter_datapoints
              datapoint_value: 1
              datapoint_value_action: include
        swmetricstransform/preprocessing:
          transforms:
          - action: insert
            experimental_match_labels:
              condition: Ready
            include: k8s.kube_node_status_condition
            new_name: k8s.kube_node_status_ready
            operations:
            - action: filter_datapoints
              datapoint_value: 1
              datapoint_value_action: include
            - action: update_label
              label: status
              value_actions:
              - new_value: Ready
                value: "true"
              - new_value: NotReady
                value: "false"
              - new_value: Unknown
                value: unknown
            - action: update_label
              label: status
              new_label: sw.k8s.node.status
          - action: insert
            experimental_match_labels:
              condition: Available
            include: k8s.kube_deployment_status_condition
            new_name: k8s.deployment.condition.available
            operations:
            - action: filter_datapoints
              datapoint_value: 1
              datapoint_value_action: include
            - action: update_label
              label: status
              new_label: sw.k8s.deployment.condition.available
          - action: insert
            experimental_match_labels:
              condition: Progressing
            include: k8s.kube_deployment_status_condition
            new_name: k8s.deployment.condition.progressing
            operations:
            - action: filter_datapoints
              datapoint_value: 1
              datapoint_value_action: include
            - action: update_label
              label: status
              new_label: sw.k8s.deployment.condition.progressing
          - action: insert
            experimental_match_labels:
              condition: ReplicaFailure
            include: k8s.kube_deployment_status_condition
            new_name: k8s.deployment.condition.replicafailure
            operations:
            - action: filter_datapoints
              datapoint_value: 1
              datapoint_value_action: include
            - action: update_label
              label: status
              new_label: sw.k8s.deployment.condition.replicafailure
          - action: update
            include: k8s.kube_pod_status_reason
            new_name: k8s.pod.status.reason
            operations:
            - action: filter_datapoints
              datapoint_value: 1
              datapoint_value_action: include
          - action: update
            include: k8s.kube_pod_status_phase
            operations:
            - action: filter_datapoints
              datapoint_value: 1
              datapoint_value_action: include
          - action: update
            include: k8s.kube_pod_start_time
            operations:
            - action: filter_datapoints
              datapoint_value: 0
              datapoint_value_action: exclude
          - action: update
            include: k8s.kube_pod_completion_time
            operations:
            - action: filter_datapoints
              datapoint_value: 0
              datapoint_value_action: exclude
          - action: insert
            include: k8s.kube_persistentvolume_status_phase
            new_name: k8s.persistentvolume.status.phase
            operations:
            - action: filter_datapoints
              datapoint_value: 1
              datapoint_value_action: include
            - action: update_label
              label: phase
              new_label: sw.k8s.persistentvolume.status
          - action: insert
            include: k8s.kube_persistentvolumeclaim_status_phase
            new_name: k8s.persistentvolumeclaim.status.phase
            operations:
            - action: filter_datapoints
              datapoint_value: 1
              datapoint_value_action: include
            - action: update_label
              label: phase
              new_label: sw.k8s.persistentvolumeclaim.status
          - action: update
            include: k8s.kube_node_created
            operations:
            - action: filter_datapoints
              datapoint_value: 0
              datapoint_value_action: exclude
          - action: update
            include: k8s.kube_pod_created
            operations:
            - action: filter_datapoints
              datapoint_value: 0
              datapoint_value_action: exclude
          - action: update
            include: k8s.kube_deployment_created
            operations:
            - action: filter_datapoints
              datapoint_value: 0
              datapoint_value_action: exclude
          - action: update
            include: k8s.kube_daemonset_created
            operations:
            - action: filter_datapoints
              datapoint_value: 0
              datapoint_value_action: exclude
          - action: update
            include: k8s.kube_namespace_status_phase
            operations:
            - action: filter_datapoints
              datapoint_value: 1
              datapoint_value_action: include
          - action: update
            include: k8s.kube_namespace_created
            operations:
            - action: filter_datapoints
              datapoint_value: 0
              datapoint_value_action: exclude
          - action: update
            include: k8s.kube_statefulset_created
            operations:
            - action: filter_datapoints
              datapoint_value: 0
              datapoint_value_action: exclude
          - action: update
            include: k8s.kube_job_created
            operations:
            - action: filter_datapoints
              datapoint_value: 0
              datapoint_value_action: exclude
          - action: update
            include: k8s.kube_job_status_completion_time
            operations:
            - action: filter_datapoints
              datapoint_value: 0
              datapoint_value_action: exclude
          - action: update
            include: k8s.kube_job_status_start_time
            operations:
            - action: filter_datapoints
              datapoint_value: 0
              datapoint_value_action: exclude
        transform:
          metric_statements:
          - context: datapoint
            statements:
            - convert_gauge_to_sum("cumulative", true) where IsMatch(metric.name, "^.*_total$")
              == true
            - set(attributes["job_condition"], "Active") where IsMatch(metric.name, "^.*kube_job_status_active$")
              == true and value_double > 0
            - set(attributes["job_condition"], "Failed") where IsMatch(metric.name, "^.*kube_job_failed$")
              == true and IsMatch(attributes["condition"], "^true$") == true and value_double
              > 0
            - set(attributes["job_condition"], "Complete") where IsMatch(metric.name, "^.*kube_job_complete$")
              == true and IsMatch(attributes["condition"], "^true$") == true and value_double
              > 0
        transform/cleanup_attributes_for_nonexisting_entities:
          metric_statements:
          - context: metric
            statements:
            - delete_key(resource.attributes, "k8s.node.name") where resource.attributes["sw.k8s.node.found"]
              == "false"
            - delete_key(resource.attributes, "sw.k8s.pod.found")
            - delete_key(resource.attributes, "sw.k8s.deployment.found")
            - delete_key(resource.attributes, "sw.k8s.statefulset.found")
            - delete_key(resource.attributes, "sw.k8s.replicaset.found")
            - delete_key(resource.attributes, "sw.k8s.daemonset.found")
            - delete_key(resource.attributes, "sw.k8s.job.found")
            - delete_key(resource.attributes, "sw.k8s.cronjob.found")
            - delete_key(resource.attributes, "sw.k8s.node.found")
        transform/unify_node_attribute:
          metric_statements:
          - context: datapoint
            statements:
            - set(attributes["k8s.node.name"], resource.attributes["service.instance.id"])
              where IsMatch(metric.name, "^(container_.*)|(kube_node_.*)|(kube_pod_info)|(kube_pod_container_resource_requests)|(kube_pod_container_resource_limits)|(kube_pod_init_container_resource_requests)|(kube_pod_init_container_resource_limits)$")
              == true and attributes["k8s.node.name"] == nil
      receivers:
        k8s_events: null
        otlp:
          protocols:
            grpc:
              endpoint: 0.0.0.0:4317
        prometheus/kube-state-metrics:
          config:
            scrape_configs:
            - honor_labels: true
              honor_timestamps: false
              job_name: kube-state-metrics
              metrics_path: /metrics
              scheme: http
              scrape_interval: 60s
              static_configs:
              - targets:
                - ${KUBE_STATE_METRICS_URL}
        prometheus/node-metrics:
          config:
            scrape_configs:
            - authorization:
                credentials_file: /var/run/secrets/kubernetes.io/serviceaccount/token
                type: Bearer
              enable_http2: true
              follow_redirects: true
              honor_timestamps: false
              job_name: kubernetes-nodes-cadvisor
              kubernetes_sd_configs:
              - enable_http2: true
                follow_redirects: true
                kubeconfig_file: ""
                role: node
              metrics_path: /metrics
              relabel_configs:
              - action: labelmap
                regex: __meta_kubernetes_node_label_(.+)
                replacement: $$1
                separator: ;
              - action: replace
                regex: (.*)
                replacement: kubernetes.default.svc:443
                separator: ;
                target_label: __address__
              - action: replace
                regex: (.+)
                replacement: /api/v1/nodes/$$1/proxy/metrics/cadvisor
                separator: ;
                source_labels:
                - __meta_kubernetes_node_name
                target_label: __metrics_path__
              - replacement: kubernetes-nodes-cadvisor
                source_labels:
                - __address__
                target_label: scrape_job
              scheme: https
              scrape_interval: 60s
              scrape_timeout: 10s
              tls_config:
                ca_file: /var/run/secrets/kubernetes.io/serviceaccount/ca.crt
                insecure_skip_verify: true
            - authorization:
                credentials_file: /var/run/secrets/kubernetes.io/serviceaccount/token
                type: Bearer
              enable_http2: true
              follow_redirects: true
              honor_timestamps: false
              job_name: kubernetes-nodes
              kubernetes_sd_configs:
              - enable_http2: true
                follow_redirects: true
                kubeconfig_file: ""
                role: node
              metrics_path: /metrics
              relabel_configs:
              - action: labelmap
                regex: __meta_kubernetes_node_label_(.+)
                replacement: $$1
                separator: ;
              - action: replace
                regex: (.*)
                replacement: kubernetes.default.svc:443
                separator: ;
                target_label: __address__
              - action: replace
                regex: (.+)
                replacement: /api/v1/nodes/$$1/proxy/metrics
                separator: ;
                source_labels:
                - __meta_kubernetes_node_name
                target_label: __metrics_path__
              - replacement: kubernetes-nodes
                source_labels:
                - __address__
                target_label: scrape_job
              scheme: https
              scrape_interval: 60s
              scrape_timeout: 10s
              tls_config:
                ca_file: /var/run/secrets/kubernetes.io/serviceaccount/ca.crt
                insecure_skip_verify: true
            - authorization:
                credentials_file: /var/run/secrets/kubernetes.io/serviceaccount/token
                type: Bearer
              enable_http2: true
              follow_redirects: true
              honor_timestamps: false
              job_name: kubernetes-apiservers
              kubernetes_sd_configs:
              - enable_http2: true
                follow_redirects: true
                kubeconfig_file: ""
                role: endpoints
              metrics_path: /metrics
              relabel_configs:
              - action: keep
                regex: default;kubernetes;https
                replacement: $$1
                separator: ;
                source_labels:
                - __meta_kubernetes_namespace
                - __meta_kubernetes_service_name
                - __meta_kubernetes_endpoint_port_name
              - replacement: kubernetes-apiservers
                source_labels:
                - __address__
                target_label: scrape_job
              scheme: https
              scrape_interval: 60s
              scrape_timeout: 10s
              tls_config:
                ca_file: /var/run/secrets/kubernetes.io/serviceaccount/ca.crt
                insecure_skip_verify: true
      service:
        extensions:
        - health_check
        - memory_ballast
        pipelines:
          metrics:
            exporters:
            - otlp
            processors:
            - memory_limiter
            - filter/receiver
            - transform
            - filter/remove_internal
            - attributes/remove_prometheus_attributes
            - attributes/remove_prometheus_attributes_endpoint
            - attributes/unify_node_attribute
            - transform/unify_node_attribute
            - attributes/unify_volume_attribute
            - attributes/unify_service_attribute
            - attributes/unify_endpoint_attribute
            - attributes/unify_pod_attribute
            - attributes/identify_init_container
            - attributes/identify_standard_container
            - metricstransform/rename
            - swmetricstransform/preprocessing
            - metricstransform/preprocessing
            - swmetricstransform/postprocessing
            - filter/remove_internal_postprocessing
            - attributes/remove_temp
            - attributes/attributes_pod_status
            - attributes/attributes_namespace_status
            - cumulativetodelta
            - deltatorate
            - experimental_metricsgeneration/cluster
            - groupbyattrs/node
            - metricstransform/aggregate_node_level
            - groupbyattrs/pod
            - metricstransform/aggregate_pod_level
            - groupbyattrs/all
            - filter
            - resource/metrics
            - k8sattributes
            - transform/cleanup_attributes_for_nonexisting_entities
            - batch
            receivers:
            - forward/prometheus
          metrics/kubestatemetrics:
            exporters:
            - forward/prometheus
            processors:
            - memory_limiter
            - filter/kube-state-metrics
            receivers:
            - prometheus/kube-state-metrics
<<<<<<< HEAD
          metrics/otlp:
            exporters:
            - otlp
            processors:
            - memory_limiter
            - metricstransform/rename-ebpf
            - batch
            receivers:
            - otlp
          metrics/prometheus:
=======
          metrics/prometheus-node-metrics:
>>>>>>> 9a29f950
            exporters:
            - forward/prometheus
            processors:
            - memory_limiter
            - filter/prometheus-node-metrics
            receivers:
            - prometheus/node-metrics
        telemetry:
          logs:
            level: info
          metrics:
            address: 0.0.0.0:8888
    resource.proto: |
      // Copyright 2019, OpenTelemetry Authors
      //
      // Licensed under the Apache License, Version 2.0 (the "License");
      // you may not use this file except in compliance with the License.
      // You may obtain a copy of the License at
      //
      //     http://www.apache.org/licenses/LICENSE-2.0
      //
      // Unless required by applicable law or agreed to in writing, software
      // distributed under the License is distributed on an "AS IS" BASIS,
      // WITHOUT WARRANTIES OR CONDITIONS OF ANY KIND, either express or implied.
      // See the License for the specific language governing permissions and
      // limitations under the License.

      syntax = "proto3";

      package opentelemetry.proto.resource.v1;

      import "opentelemetry/proto/common/v1/common.proto";

      option csharp_namespace = "OpenTelemetry.Proto.Resource.V1";
      option java_multiple_files = true;
      option java_package = "io.opentelemetry.proto.resource.v1";
      option java_outer_classname = "ResourceProto";
      option go_package = "go.opentelemetry.io/proto/otlp/resource/v1";

      // Resource information.
      message Resource {
        // Set of attributes that describe the resource.
        // Attribute keys MUST be unique (it is not allowed to have more than one
        // attribute with the same key).
        repeated opentelemetry.proto.common.v1.KeyValue attributes = 1;

        // dropped_attributes_count is the number of dropped attributes. If the value is 0, then
        // no attributes were dropped.
        uint32 dropped_attributes_count = 2;
      }<|MERGE_RESOLUTION|>--- conflicted
+++ resolved
@@ -2234,7 +2234,6 @@
             - filter/kube-state-metrics
             receivers:
             - prometheus/kube-state-metrics
-<<<<<<< HEAD
           metrics/otlp:
             exporters:
             - otlp
@@ -2244,10 +2243,7 @@
             - batch
             receivers:
             - otlp
-          metrics/prometheus:
-=======
           metrics/prometheus-node-metrics:
->>>>>>> 9a29f950
             exporters:
             - forward/prometheus
             processors:
