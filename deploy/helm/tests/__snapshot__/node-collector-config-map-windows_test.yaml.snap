--- conflicted
+++ resolved
@@ -1110,13 +1110,8 @@
             processors:
             - memory_limiter
             - filter/histograms
-<<<<<<< HEAD
             - swk8sattributes
             - filter/metrics
-=======
-            - k8sattributes
-            - filter/remove_temporary_metrics
->>>>>>> 9d5d731c
             - batch/metrics
             receivers:
             - forward/metric-exporter
