--- conflicted
+++ resolved
@@ -947,13 +947,8 @@
             type: move
           poll_interval: 200ms
           start_at: end
-<<<<<<< HEAD
           storage: file_storage
         receiver_creator/discovery:
-=======
-          storage: file_storage/checkpoints
-        receiver_creator:
->>>>>>> 6eec527a
           receivers:
             prometheus/discovery:
               config:
