--- conflicted
+++ resolved
@@ -679,7 +679,6 @@
           send_batch_max_size: 512
           send_batch_size: 512
           timeout: 1s
-<<<<<<< HEAD
         memory_limiter:
           check_interval: 1s
           limit_mib: 512
@@ -702,24 +701,6 @@
             key: sw.k8s.log.type
             value: event
         swk8sattributes:
-=======
-        groupbyattrs/manifest:
-          keys:
-          - k8s.pod.name
-          - k8s.deployment.name
-          - k8s.statefulset.name
-          - k8s.replicaset.name
-          - k8s.daemonset.name
-          - k8s.job.name
-          - k8s.cronjob.name
-          - k8s.node.name
-          - k8s.namespace.name
-          - k8s.service.name
-          - k8s.persistentvolume.name
-          - k8s.persistentvolumeclaim.name
-          - k8s.ingress.name
-        k8sattributes:
->>>>>>> 9d5d731c
           auth_type: serviceAccount
           cronjob:
             association:
@@ -861,47 +842,6 @@
               - from: statefulset
                 key_regex: (.*)
                 tag_name: k8s.statefulset.labels.$$1
-<<<<<<< HEAD
-=======
-        memory_limiter:
-          check_interval: 1s
-          limit_mib: 512
-          spike_limit_mib: 128
-        resource/events:
-          attributes:
-          - action: insert
-            key: sw.k8s.agent.manifest.version
-            value: ${MANIFEST_VERSION}
-          - action: insert
-            key: sw.k8s.agent.app.version
-            value: ${APP_VERSION}
-          - action: insert
-            key: sw.k8s.cluster.uid
-            value: ${CLUSTER_UID}
-          - action: insert
-            key: k8s.cluster.name
-            value: ${CLUSTER_NAME}
-          - action: insert
-            key: sw.k8s.log.type
-            value: event
-        resource/manifest:
-          attributes:
-          - action: insert
-            key: sw.k8s.agent.manifest.version
-            value: ${MANIFEST_VERSION}
-          - action: insert
-            key: sw.k8s.agent.app.version
-            value: ${APP_VERSION}
-          - action: insert
-            key: sw.k8s.cluster.uid
-            value: ${CLUSTER_UID}
-          - action: insert
-            key: k8s.cluster.name
-            value: ${CLUSTER_NAME}
-          - action: insert
-            key: sw.k8s.log.type
-            value: manifest
->>>>>>> 9d5d731c
         transform/cleanup_attributes_for_nonexisting_entities:
           log_statements:
           - context: log
