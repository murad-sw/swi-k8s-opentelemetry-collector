--- conflicted
+++ resolved
@@ -1664,7 +1664,6 @@
     - health_check
     - memory_ballast
   pipelines:
-<<<<<<< HEAD
     metrics/otlp:
       exporters:
         - otlp
@@ -1677,9 +1676,7 @@
         - batch
       receivers:
         - otlp
-=======
 {{- if .Values.otel.metrics.extra_scrape_metrics }}
->>>>>>> 9a29f950
     metrics/prometheus:
       exporters:
         - forward/prometheus
