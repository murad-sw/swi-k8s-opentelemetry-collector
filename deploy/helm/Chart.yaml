--- conflicted
+++ resolved
@@ -1,12 +1,7 @@
 apiVersion: v2
 name: swo-k8s-collector
-<<<<<<< HEAD
-version: 2.3.0-alpha.4
+version: 2.3.0-alpha.5
 appVersion: "0.5.0"
-=======
-version: 2.3.0-alpha.5
-appVersion: "0.4.1"
->>>>>>> 72f266e8
 description: SolarWinds Kubernetes Integration
 keywords:
   - monitoring
