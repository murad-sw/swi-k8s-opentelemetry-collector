apiVersion: v2
name: swo-k8s-collector
<<<<<<< HEAD
version: 3.1.1
appVersion: "0.8.10"
=======
version: 3.2.0-alpha.3
appVersion: "0.8.12"
>>>>>>> 4920bc53
description: SolarWinds Kubernetes Integration
keywords:
  - monitoring
  - observability
  - metric
  - logs
  - events
  - kubernetes
home: https://solarwinds.com/
icon: https://www.solarwinds.com/favicon.ico
sources:
  - https://github.com/solarwinds/swi-k8s-opentelemetry-collector/deploy/helm/
maintainers:
  - name: SolarWinds
    email: support@solarwinds.com
dependencies:
  - name: prometheus
    repository: https://prometheus-community.github.io/helm-charts
    version: "~> 19.7.2"
    condition: opencost.enabled
  - name: prometheus-node-exporter
    repository: https://prometheus-community.github.io/helm-charts
    version: "~> 4.24.0"
    condition: opencost.enabled
  - name: opencost
    repository: https://opencost.github.io/opencost-helm-chart
    version: "~> 1.26.2"
    condition: opencost.enabled  
  - name: kube-state-metrics
    repository: https://prometheus-community.github.io/helm-charts
    version: "~> 5.5.0"
    condition: kube-state-metrics.enabled<|MERGE_RESOLUTION|>--- conflicted
+++ resolved
@@ -1,12 +1,7 @@
 apiVersion: v2
 name: swo-k8s-collector
-<<<<<<< HEAD
-version: 3.1.1
-appVersion: "0.8.10"
-=======
 version: 3.2.0-alpha.3
 appVersion: "0.8.12"
->>>>>>> 4920bc53
 description: SolarWinds Kubernetes Integration
 keywords:
   - monitoring
