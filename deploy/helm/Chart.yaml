apiVersion: v2
name: swo-k8s-collector
<<<<<<< HEAD
version: 3.0.0-alpha.6
appVersion: "0.8.9"
=======
version: 3.0.0
appVersion: "0.8.8"
>>>>>>> fc9cab7a
description: SolarWinds Kubernetes Integration
keywords:
  - monitoring
  - observability
  - metric
  - logs
  - events
  - kubernetes
home: https://solarwinds.com/
icon: https://www.solarwinds.com/favicon.ico
sources:
  - https://github.com/solarwinds/swi-k8s-opentelemetry-collector/deploy/helm/
maintainers:
  - name: SolarWinds
    email: support@solarwinds.com
dependencies:
  - name: kube-state-metrics
    repository: https://prometheus-community.github.io/helm-charts
    version: "~> 5.5.0"
    condition: kube-state-metrics.enabled<|MERGE_RESOLUTION|>--- conflicted
+++ resolved
@@ -1,12 +1,7 @@
 apiVersion: v2
 name: swo-k8s-collector
-<<<<<<< HEAD
-version: 3.0.0-alpha.6
+version: 3.0.0
 appVersion: "0.8.9"
-=======
-version: 3.0.0
-appVersion: "0.8.8"
->>>>>>> fc9cab7a
 description: SolarWinds Kubernetes Integration
 keywords:
   - monitoring
