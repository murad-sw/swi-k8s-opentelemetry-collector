# This values file provides the default values for the chart. Placeholders like
# <CLUSTER_NAME> will be provided via the values.yaml provided during the cluster
# onboarding process--or you can provide your own with the appropriate values
# given to you during initial onboarding for an initial cluster and region.

nameOverride: ""
fullnameOverride: ""

otel:
  # e.g. otel-collector.dc-01.cloud.solarwinds.com:443
  endpoint: <OTEL_ENVOY_ADDRESS>
  tls_insecure: false

  # The OTEL collector supports an HTTPS proxy. Specify the full URL of the HTTPS
  # proxy here. e.g. https_proxy: "https://myproxy.mydomain.com:8080"
  https_proxy_url: ""

  image:
    repository: solarwinds/swi-opentelemetry-collector
    # if not set appVersion field from Chart.yaml is used
    tag: ""
    pullPolicy: IfNotPresent

  # Configuration for metrics collection
  metrics:
    # Define whether metrics will be collected and sent
    enabled: true

    # Check if SWI OTEL endpoint is reachable
    swi_endpoint_check: true

    # Check if Prometheus endpoint is reachable
    prometheus_check: false

    prometheus:
      # URL of prometheus where to scrape
      url: ""

      # Prometheus URL scheme. It can take the values `http` or `https`
      scheme: http

      # How often the metrics are scraped from Prometheus
      scrape_interval: 60s

    # Configuration for endpoint on which metrics collector receives OpenTelemetry metrics
    otlp_endpoint:
      port: 4317

    kube-state-metrics:
      # URL of kube-state-metrics where to scrape
      url: ""

      # Prometheus URL scheme. It can take the values `http` or `https`
      scheme: http

      # How often the metrics are scraped from Prometheus
      scrape_interval: 60s

    # This filter is applied after metric processing, it is the place where metrics could be filtered out
    # https://github.com/open-telemetry/opentelemetry-collector-contrib/tree/main/processor/filterprocessor for configuration reference
    filter:
      exclude:
        match_type: regexp
        metric_names:
          - .*_temp
          - apiserver_request_total

    # Use this configuration to scrape extra metrics from Prometheus. Multiple metrics can be specified.
    # See format in https://prometheus.io/docs/prometheus/latest/querying/basics/#instant-vector-selectors
    extra_scrape_metrics: []

    # Batching configuration for metrics
    # see https://github.com/open-telemetry/opentelemetry-collector/tree/main/processor/batchprocessor for configuration reference
    batch:
      send_batch_size: 4096
      send_batch_max_size: 4096
      timeout: 1s

    # Memory limiter configuration. The memory limiter is used to prevent out of memory situations on the collector.
    # See https://github.com/open-telemetry/opentelemetry-collector/tree/main/processor/memorylimiterprocessor for configuration reference
    memory_limiter:
      check_interval: 1s
      limit_mib: 2560
      spike_limit_mib: 512

    # Memory Ballast enables applications to configure memory ballast for the process.
    # See https://github.com/open-telemetry/opentelemetry-collector/tree/main/extension/ballastextension for configuration reference
    memory_ballast:
      size_mib: 700

    # Resource configuration for singleton collector
    resources:
      requests:
        memory: 3Gi
      limits:
        # override if your singleton collector is being OOM-killed.
        memory: 3Gi

    # k8s_instrumentation controls the automatic extraction of Kubernetes metadata from resources.
    # It instruments OpenTelemetry (OTEL) resources being sent.
    k8s_instrumentation:
      labels:
        # Set 'enabled' to true to instrument Kubernetes labels.
        enabled: true

        # Provide a regular expression pattern to exclude specific labels from instrumentation.
        # Example: To exclude labels with 'internal' or 'private' in their names, use the following pattern:
        # excludePattern: ".*internal.*|.*private.*"
        excludePattern:

      annotations:
        # Set 'enabled' to true to instrument Kubernetes annotations.
        enabled: true

        # Provide a regular expression pattern to exclude specific annotations from instrumentation.
        # Example: To exclude annotations with 'internal' or 'private' in their names, use the following pattern:
        # excludePattern: ".*internal.*|.*private.*"
        excludePattern:

    # Telemetry information of the collector
    # see https://github.com/open-telemetry/opentelemetry-collector/blob/main/docs/troubleshooting.md#observability for configuration reference
    telemetry:
      logs:
        enabled: true
        level: "info"
      metrics:
        enabled: true
        address: 0.0.0.0:8888
        podMonitor:
          # Create a `PodMonitor` to collect Prometheus metrics.
          enabled: false

          # Additional labels
          additionalLabels:
          # key: value

          # Override namespace (default is the same as K8s collector)
          namespace:

          # Interval to scrape metrics
          interval: 60s

          # Timeout if metrics can't be retrieved in given time interval
          scrapeTimeout: 25s

    # Scheduling configurations
    # By default: set to run on linux amd64 nodes
    nodeSelector: {}
    tolerations: []
    affinity: {}

  # Configuration for Events collection
  events:
    # Define whether metrics will be collected and sent
    enabled: true

    # This filter is applied after events processing, it is the place where events could be filtered out
    # https://github.com/open-telemetry/opentelemetry-collector-contrib/tree/main/processor/filterprocessor for configuration reference
    # filter:

    # Batching configuration for metrics
    # see https://github.com/open-telemetry/opentelemetry-collector/tree/main/processor/batchprocessor for configuration reference
    batch:
      send_batch_size: 1024
      send_batch_max_size: 1024
      timeout: 1s

    # Memory limiter configuration. The memory limiter is used to prevent out of memory situations on the collector.
    # See https://github.com/open-telemetry/opentelemetry-collector/tree/main/processor/memorylimiterprocessor for configuration reference
    memory_limiter:
      check_interval: 1s
      limit_mib: 512
      spike_limit_mib: 128

    # Memory Ballast enables applications to configure memory ballast for the process.
    # See https://github.com/open-telemetry/opentelemetry-collector/tree/main/extension/ballastextension for configuration reference
    memory_ballast:
      size_mib: 300

    # Resource configuration
    resources:
      requests:
        memory: 1000Mi
      limits:
        memory: 1000Mi

    # Telemetry information of the collector
    # see https://github.com/open-telemetry/opentelemetry-collector/blob/main/docs/troubleshooting.md#observability for configuration reference
    telemetry:
      logs:
        enabled: true
        level: "info"
      metrics:
        enabled: true
        address: 0.0.0.0:8888
        podMonitor:
          # Create a `PodMonitor` to collect Prometheus metrics.
          enabled: false

          # Additional labels
          additionalLabels:
          # key: value

          # Override namespace (default is the same as K8s collector)
          namespace:

          # Interval to scrape metrics
          interval: 60s

          # Timeout if metrics can't be retrieved in given time interval
          scrapeTimeout: 25s

    # k8s_instrumentation controls the automatic extraction of Kubernetes metadata from resources.
    # It instruments OpenTelemetry (OTEL) resources being sent.
    k8s_instrumentation:
      labels:
        # Set 'enabled' to true to instrument Kubernetes labels.
        enabled: true

        # Provide a regular expression pattern to exclude specific labels from instrumentation.
        # Example: To exclude labels with 'internal' or 'private' in their names, use the following pattern:
        # excludePattern: ".*internal.*|.*private.*"
        excludePattern:

      annotations:
        # Set 'enabled' to true to instrument Kubernetes annotations.
        enabled: false

        # Provide a regular expression pattern to exclude specific annotations from instrumentation.
        # Example: To exclude annotations with 'internal' or 'private' in their names, use the following pattern:
        # excludePattern: ".*internal.*|.*private.*"
        excludePattern:

    # Scheduling configurations
    # By default: set to run on linux amd64 nodes
    nodeSelector: {}
    tolerations: []
    affinity: {}

  # Configuration for Logs collection
  logs:
    # Define whether logs will be collected and sent
    enabled: true

    # If true, the journal logs on nodes will be collected
    # Each log has following attributes so they can be filtered out by them using filter configuration:
    #   * sw.k8s.log.type=journal
    #   * k8s.cluster.name - name of the cluster (input generated during onboarding)
    #   * sw.k8s.cluster.uid - UUID of the cluster (input generated during onboarding)
    #   * sw.k8s.agent.manifest.version - version of the manifest
    #   * k8s.node.name - node from which the journal logs are coming from
    journal: true

    # If true, the container logs will be collected
    # Log collection uses `filelog` OTEL receiver under the hood
    # https://github.com/open-telemetry/opentelemetry-collector-contrib/tree/main/receiver/filelogreceiver
    # Each log has following attributes so they can be filtered out by them using filter configuration:
    #   * sw.k8s.log.type=container
    #   * k8s.cluster.name - name of the cluster (input generated during onboarding)
    #   * sw.k8s.cluster.uid - name of the cluster (input generated during onboarding)
    #   * sw.k8s.agent.manifest.version - version of the manifest
    #   * k8s.node.name - node from which the container logs are coming from
    #   * k8s.container.name - name of the container that is reporting logs
    #   * k8s.namespace.name - namespace of the container
    #   * k8s.pod.name - pod of the container
    #   * run_id - id of the container run
    #   * k8s.pod.uid - pod's uid
    container: true

    # This filter is applied after initial log processing, it is the place where logs could be filtered out
    # see https://github.com/open-telemetry/opentelemetry-collector-contrib/tree/main/processor/filterprocessor for configuration reference
    filter:
      include:
        match_type: regexp
        # a log has to match all expressions in the list to be included
        # see https://github.com/google/re2/wiki/Syntax for regexp syntax
        record_attributes:
          # allow only system namespaces (kube-system, kube-public)
          - key: k8s.namespace.name
            value: ^kube-.*$

    # Batching configuration for logs
    # see https://github.com/open-telemetry/opentelemetry-collector/tree/main/processor/batchprocessor for configuration reference
    batch:
      send_batch_size: 1024
      send_batch_max_size: 1024
      timeout: 1s

    # Telemetry information of the collector
    # see https://github.com/open-telemetry/opentelemetry-collector/blob/main/docs/troubleshooting.md#observability for configuration reference
    telemetry:
      logs:
        enabled: true
        level: "info"
      metrics:
        enabled: true
        address: 0.0.0.0:8888
        podMonitor:
          # Create a `PodMonitor` to collect Prometheus metrics.
          enabled: false

          # Additional labels
          additionalLabels:
          # key: value

          # Override namespace (default is the same as K8s collector)
          namespace:

          # Interval to scrape metrics
          interval: 60s

          # Timeout if metrics can't be retrieved in given time interval
          scrapeTimeout: 25s

    # Memory limiter configuration. The memory limiter is used to prevent out of memory situations on the collector.
    # see https://github.com/open-telemetry/opentelemetry-collector/tree/main/processor/memorylimiterprocessor for configuration reference
    memory_limiter:
      check_interval: 1s
      limit_mib: 550
      spike_limit_mib: 300

    # Memory Ballast enables applications to configure memory ballast for the process.
    # See https://github.com/open-telemetry/opentelemetry-collector/tree/main/extension/ballastextension for configuration reference
    # memory_ballast:
    #   size_mib: 200

    # Resource configuration for Log collector
    resources:
      requests:
        memory: 50Mi
      limits:
        memory: 700Mi

    # Scheduling configurations
    nodeSelector: {}
    # By default: tolerations allow the DaemonSet to be deployed on tainted nodes so that we can also collect logs from those nodes.
    tolerations: []
    # By default: affinity is set to run the DaemonSet on linux amd64.
    affinity: {}

    # Properties that can be configured on filelog reciever. For full description of properties
    # see https://github.com/open-telemetry/opentelemetry-collector-contrib/tree/main/receiver/filelogreceiver
    receiver:
      start_at: end
      poll_interval: 200ms
      max_concurrent_files: 10
      encoding: utf-8
      fingerprint_size: 1kb
      max_log_size: 1MiB

    # Properties that can be configured on filestorage that is used to persist log checkpoints.
    # see https://github.com/open-telemetry/opentelemetry-collector-contrib/tree/main/receiver/filelogreceiver
    filestorage:
      directory: /var/lib/swo/checkpoints
      timeout: 5s

cluster:
  name: <CLUSTER_NAME>
  uid: <CLUSTER_UID>

# If enabled it creates CronJob that will periodically check for new versions of the Helm chart and upgrade if available
# Keep in mind that in order to update resources the job has full access to the namespace where it is deployed and also have access to modify ClusterRole and ClusterRolBinding
autoupdate:
  enabled: false

  # How often the update will be checked. See https://kubernetes.io/docs/concepts/workloads/controllers/cron-jobs/#writing-a-cronjob-spec
  schedule: "@daily"

  # Whether it should check for pre-release versions
  devel: false

# Set labels to every deployed resource
# commonLabels:

<<<<<<< HEAD
=======
prometheus:
  # Whether the Prometheus server should be deployed as part of this chart.
  # If true, the `otel.metrics.prometheus.url` setting is ignored.
  enabled: false

  alertmanager:
    enabled: false
  prometheus-node-exporter:
    enabled: false
  prometheus-pushgateway:
    enabled: false
  kube-state-metrics:
    enabled: false
  server:
    # Disabling persistent volume to make the chart compatible with new EKS clusters
    # (this matches the behavior of `kube-prometheus-stack` chart).
    persistentVolume:
      enabled: false
    affinity:
      nodeAffinity:
        requiredDuringSchedulingIgnoredDuringExecution:
          nodeSelectorTerms:
          - matchExpressions:
            - key: eks.amazonaws.com/compute-type
              operator: NotIn
              values:
              - fargate
    nodeSelector:
      kubernetes.io/os: linux
      kubernetes.io/arch: amd64

>>>>>>> cf1b59a3
kube-state-metrics:
  enabled: true

  prometheusScrape: false

  nodeSelector:
    kubernetes.io/os: linux
    kubernetes.io/arch: amd64

swoagent:
  # Whether the SWO Agent should be deployed as part of this chart.
  # If not, integrations are not available.

  enabled: false
  image:
    repository: solarwinds/swo-agent
    tag: ""
    pullPolicy: IfNotPresent
  resources:
    limits:
      memory: 800Mi
    requests:
      memory: 800Mi
      cpu: 100m

aws_fargate:
  # Enable support for AWS EKS Fargate environment
  enabled: false

  # Configuration for Logs collection
  logs:
    # Enable deployment of AWS FluentBit to the Fargate cluster
    enabled: false

    # AWS region where the Fargate cluster is running
    region:

    # Include additional FluentBit filters
    # see https://docs.fluentbit.io/manual/pipeline/filters
    # NOTE: The FluentBit configuration expects four spaces as indentation within sections
    filters:

ebpfNetworkMonitoring:
  enabled: false
  kernelCollector:
    enabled: true

    telemetry:
      logs:
        level: "warning"

    image:
      repository: ""
      tag: ""
      pullPolicy: IfNotPresent

  k8sCollector:
    enabled: true

    telemetry:
      logs:
        level: "warning"
    
    watcher:
      image:
        repository: ""
        tag: ""
        pullPolicy: IfNotPresent

    relay:
      image:
        repository: ""
        tag: ""
        pullPolicy: IfNotPresent
  reducer:
    disableMetrics: []
    enableMetrics: []

    # Port on which the reducer will listen for metrics from kernelCollector and k8sCollector
    telemetryPort: 7000

    telemetry:
      logs:
        level: "warning"
      metrics:
        enabled: false
    
    image:
      repository: ""
      tag: ""
      pullPolicy: IfNotPresent<|MERGE_RESOLUTION|>--- conflicted
+++ resolved
@@ -372,40 +372,6 @@
 # Set labels to every deployed resource
 # commonLabels:
 
-<<<<<<< HEAD
-=======
-prometheus:
-  # Whether the Prometheus server should be deployed as part of this chart.
-  # If true, the `otel.metrics.prometheus.url` setting is ignored.
-  enabled: false
-
-  alertmanager:
-    enabled: false
-  prometheus-node-exporter:
-    enabled: false
-  prometheus-pushgateway:
-    enabled: false
-  kube-state-metrics:
-    enabled: false
-  server:
-    # Disabling persistent volume to make the chart compatible with new EKS clusters
-    # (this matches the behavior of `kube-prometheus-stack` chart).
-    persistentVolume:
-      enabled: false
-    affinity:
-      nodeAffinity:
-        requiredDuringSchedulingIgnoredDuringExecution:
-          nodeSelectorTerms:
-          - matchExpressions:
-            - key: eks.amazonaws.com/compute-type
-              operator: NotIn
-              values:
-              - fargate
-    nodeSelector:
-      kubernetes.io/os: linux
-      kubernetes.io/arch: amd64
-
->>>>>>> cf1b59a3
 kube-state-metrics:
   enabled: true
 
