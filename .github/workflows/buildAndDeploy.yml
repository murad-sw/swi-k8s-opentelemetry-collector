--- conflicted
+++ resolved
@@ -141,7 +141,6 @@
       
       - name: Run unit tests
         run: helm unittest deploy/helm
-<<<<<<< HEAD
   # Since this job is installing last published Helm chart, it is temporarily disabled until we release new version which has image repo fixed
   # helm_test_auto_update_against_last_published:
   #   runs-on: ubuntu-latest
@@ -156,11 +155,13 @@
   #     - name: Add dependency chart repos
   #       run: |
   #         helm repo add prometheus-community https://prometheus-community.github.io/helm-charts
+  #         helm repo add opencost https://opencost.github.io/opencost-helm-chart
   #         helm repo add solarwinds https://helm.solarwinds.com
   #         helm repo update
 
   #     - name: Deploy mocks.yaml
   #       run: kubectl apply -f tests/deploy/base/mocks.yaml
+
 
   #     - name: Create Dockerfile with Helm repository
   #       run: |
@@ -250,117 +251,6 @@
   #       if: ${{ always() }}
   #       run: |
   #         kubectl logs jobs/helm-autoupdate-manual-trigger -n swo-k8s-collector --all-containers=true
-=======
-
-  helm_test_auto_update_against_last_published:
-    runs-on: ubuntu-latest
-
-    steps:
-      - name: Checkout
-        uses: actions/checkout@v4
-
-      - name: Deploy Kubernetes
-        uses: ./.github/actions/deploy-kubernetes
-
-      - name: Add dependency chart repos
-        run: |
-          helm repo add prometheus-community https://prometheus-community.github.io/helm-charts
-          helm repo add opencost https://opencost.github.io/opencost-helm-chart
-          helm repo add solarwinds https://helm.solarwinds.com
-          helm repo update
-
-      - name: Deploy mocks.yaml
-        run: kubectl apply -f tests/deploy/base/mocks.yaml
-
-      - name: Create Dockerfile with Helm repository
-        run: |
-          cat <<EOF > Dockerfile
-          FROM python:3.8-alpine
-          WORKDIR /app
-          COPY . .
-          EXPOSE 5000
-          CMD ["python", "-m", "http.server", "5000"]
-          EOF
-
-      - name: Package and build Helm repository image
-        run: |
-          helm dependency build deploy/helm
-          helm package deploy/helm
-          helm repo index .
-          docker build -t helm-repo:latest .
-
-      - name: Deploy Helm repository in Kubernetes cluster
-        run: |
-          cat <<EOF | kubectl apply -f -
-          apiVersion: apps/v1
-          kind: Deployment
-          metadata:
-            name: helm-repo
-          spec:
-            selector:
-              matchLabels:
-                app: helm-repo
-            replicas: 1
-            template:
-              metadata:
-                labels:
-                  app: helm-repo
-              spec:
-                containers:
-                - name: helm-repo
-                  image: helm-repo:latest
-                  imagePullPolicy: Never
-                  ports:
-                  - containerPort: 5000
-          ---
-          apiVersion: v1
-          kind: Service
-          metadata:
-            name: helm-repo
-          spec:
-            selector:
-              app: helm-repo
-            ports:
-              - protocol: TCP
-                port: 5000
-                targetPort: 5000
-            type: ClusterIP
-          EOF
-
-      - name: Deploy swo-k8s-collector Helm chart
-        run: |
-          helm install swo-k8s-collector solarwinds/swo-k8s-collector \
-            --create-namespace \
-            --namespace swo-k8s-collector \
-            --set cluster.name=test-cluster \
-            --set cluster.uid=test-cluster \
-            --set otel.endpoint=timeseries-mock-service:9082 \
-            --set prometheus.enabled=true \
-            --set autoupdate.enabled=true \
-            --set autoupdate.devel=true \
-            --set otel.metrics.swi_endpoint_check=false \
-            --set otel.metrics.prometheus_check=false \
-            --set otel.metrics.resources.requests.memory=100Mi \
-            --set otel.events.resources.requests.memory=100Mi \
-            --set otel.logs.resources.requests.memory=100Mi
-
-      - name: Update AutoUpdate ConfigMap to use local Helm repository
-        run: |
-          kubectl get configmap swo-k8s-collector-autoupdate-script -n swo-k8s-collector -o yaml > autoupdate-script.yaml
-          sed -i 's|https://helm.solarwinds.com|http://helm-repo.default.svc.cluster.local:5000|' autoupdate-script.yaml
-          kubectl apply -f autoupdate-script.yaml
-          cat autoupdate-script.yaml
-
-      - name: Trigger helm-autoupdate CronJob and verify
-        run: |
-          kubectl create job --from=cronjob/helm-autoupdate helm-autoupdate-manual-trigger -n swo-k8s-collector
-          kubectl wait --for=condition=complete --timeout=300s job/helm-autoupdate-manual-trigger -n swo-k8s-collector
-
-      - name: Trigger helm-autoupdate CronJob logs
-        if: ${{ always() }}
-        run: |
-          kubectl logs jobs/helm-autoupdate-manual-trigger -n swo-k8s-collector --all-containers=true
->>>>>>> 4920bc53
 
   deploy_dockerhub:
     runs-on: ubuntu-latest
