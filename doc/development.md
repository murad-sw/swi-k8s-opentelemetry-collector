--- conflicted
+++ resolved
@@ -89,31 +89,5 @@
 
 1. Update property `version` in [deploy/helm/Chart.yaml](deploy/helm/Chart.yaml). (follow the [SemVer 2](https://semver.org/spec/v2.0.0.html) format)
 2. Create PR for the changes to the `main` branch and merge them.
-3. Tag the merged commit in GitHub. Use format `helm-v<chartVersion>`, e.g. `helm-v2.0.1-alpha.1`.
-4. Package the Helm chart:
-
-   ```shell
-<<<<<<< HEAD
-   helm package deploy\helm\
-   ```
-
-   It will create a file with name like `swo-k8s-collector-2.0.1-alpha.1.tgz`.
-
-5. Switch to branch `gh-pages`. The file generated in the previous step should stay in the folder.
-6. Package the Helm chart:
-
-   ```shell
-   helm repo index . --url https://helm.solarwinds.com
-   ```
-
-   It will update the `index.yaml` file with a new entry for the file.
-
-7. Create PR for the changes to the `gh-pages` branch and merge them.
-=======
-   helm template swo-k8s-collector deploy/helm -n="<NAMESPACE>" --set-string externalRenderer=true > deploy/k8s/manifest.yaml
-   ```
-
-3. Create PR for the changes to the `main` branch and merge them.
-4. Run "Release Helm Chart" GitHub action workflow
-5. Review PR that was created for the changes to the `gh-pages` branch and merge them.
->>>>>>> 52710cf8
+3. Run "Release Helm Chart" GitHub action workflow
+4. Review PR that was created for the changes to the `gh-pages` branch and merge them.