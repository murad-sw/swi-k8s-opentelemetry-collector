exporters:
  otlp:
    endpoint: ${OTEL_ENVOY_ADDRESS}
    tls:
      insecure: ${OTEL_ENVOY_ADDRESS_TLS_INSECURE}
    headers:
      "Authorization": "Bearer ${SOLARWINDS_API_TOKEN}"
extensions:
  health_check: {}
  memory_ballast:
    size_mib: "204"

processors:
  memory_limiter:
    check_interval: 5s
    limit_mib: 409
    spike_limit_mib: 128
  prometheustypeconvert:
    transforms:
      - include: container_cpu_usage_seconds_total
        convert_type: sum
  metricstransform/rename:
    transforms:
      # add `k8s.` suffix to all metrics that are clearly provided by Kubernetes
      - include: ^(kube_|container_)(.*)$$
        match_type: regexp
        action: update
        new_name: k8s.$${1}$${2}
  # Transformations done on all metrics before any grouping
  metricstransform/preprocessing:
    transforms:
      - include: k8s.kube_namespace_status_phase
        action: update
        operations:
          - action: update_label
            label: phase
            new_label: sw.k8s.namespace.status
      - include: k8s.kube_pod_status_phase
        action: update
        operations:
          - action: update_label
            label: phase
            new_label: sw.k8s.pod.status
      - include: k8s.container_cpu_usage_seconds_total
        action: insert
        new_name: k8s.container.cpu.usage.seconds.rate
      - include: k8s.container_cpu_usage_seconds_total
        action: insert
        experimental_match_labels: { "id": "/" }
        new_name: k8s.node.cpu.usage.seconds.rate
      - include: k8s.kube_node_status_capacity
        experimental_match_labels: { "resource": "cpu" }
        action: insert
        new_name: k8s.node.cpu.capacity
      - include: k8s.kube_node_status_capacity
        experimental_match_labels: { "resource": "memory" }
        action: insert
        new_name: k8s.node.memory.capacity
      - include: k8s.kube_node_status_condition
        experimental_match_labels: { "condition": "Ready", "status": "true" }
        action: insert
        new_name: k8s.node.status.condition.ready
      - include: k8s.kube_node_status_condition
        experimental_match_labels: { "condition": "NetworkUnavailable", "status": "true" }
        action: insert
        new_name: k8s.node.status.condition.networkunavailable
      - include: k8s.kube_node_status_condition
        experimental_match_labels: { "condition": "PIDPressure", "status": "true" }
        action: insert
        new_name: k8s.node.status.condition.pidpressure
      - include: k8s.kube_node_status_condition
        experimental_match_labels: { "condition": "MemoryPressure", "status": "true" }
        action: insert
        new_name: k8s.node.status.condition.memorypressure
      - include: k8s.kube_node_status_condition
        experimental_match_labels: { "condition": "DiskPressure", "status": "true" }
        action: insert
        new_name: k8s.node.status.condition.diskpressure
      - include: k8s.kube_pod_info
        action: insert
        new_name: k8s.cluster.pods
        operations:
          - action: aggregate_labels
            label_set: []
            aggregation_type: sum
      - include: k8s.kube_node_info
        action: insert
        new_name: k8s.cluster.nodes
        operations:
          - action: aggregate_labels
            label_set: []
            aggregation_type: sum
      - include: k8s.node.cpu.capacity
        action: insert
        new_name: k8s.cluster.cpu.capacity
        operations:
          - action: aggregate_labels
            label_set: []
            aggregation_type: sum
      - include: k8s.node.memory.capacity
        action: insert
        new_name: k8s.cluster.memory.capacity
        operations:
          - action: aggregate_labels
            label_set: []
            aggregation_type: sum
      - include: k8s.container_memory_working_set_bytes
        action: insert
        new_name: k8s.cluster.memory.working_set
        operations:
          - action: aggregate_labels
            label_set: []
            aggregation_type: sum
  cumulativetodelta:
    include:
      metrics:
        - k8s.container.cpu.usage.seconds.rate
        - k8s.node.cpu.usage.seconds.rate
      match_type: strict
  deltatorate:
    metrics:
      - k8s.container.cpu.usage.seconds.rate
      - k8s.node.cpu.usage.seconds.rate
  metricstransform/aggregate_rate:
    transforms:
      - include: k8s.node.cpu.usage.seconds.rate
        action: insert
        new_name: k8s.cluster.cpu.usage.seconds.rate
        operations:
          - action: aggregate_labels
            label_set: []
            aggregation_type: sum
  experimental_metricsgeneration:
    rules:
      - name: k8s.cluster.memory.utilization
        unit: Percent
        type: calculate
        metric1: k8s.cluster.memory.working_set
        metric2: k8s.cluster.memory.capacity
        operation: percent
      - name: k8s.cluster.cpu.utilization
        unit: Percent
        type: calculate
        metric1: k8s.cluster.cpu.usage.seconds.rate
        metric2: k8s.cluster.cpu.capacity
        operation: percent
  groupbyattrs/node:
    keys:
      - node
  # Transformations done after grouping per node
  metricstransform/aggregate_node_level:
    transforms:
      - include: k8s.kube_pod_info
        action: insert
        new_name: k8s.node.pods
        operations:
          - action: aggregate_labels
            label_set: []
            aggregation_type: sum
  groupbyattrs/all:
    keys:
      - exported_node
      - kubelet_version
      - provider_id
      - os_image
      - namespace
      - exported_namespace
      - pod
      - uid
      - pod_ip
      - host_ip
      - created_by_kind
      - created_by_name
      - host_network
      - priority_class
      - container_id
      - container
      - image
      - image_id
      - sw.k8s.pod.status
      - sw.k8s.namespace.status
  resource:
    attributes:
      # Remove useless attributes
      - key: service.name
        action: delete

      - key: host.name
        action: delete

      - key: port
        action: delete

      - key: scheme
        action: delete

      # Cluster
      - key: sw.k8s.cluster.uid
        value: ${CLUSTER_UID}
        action: insert

      - key: k8s.cluster.name
        value: ${CLUSTER_NAME}
        action: insert

<<<<<<< HEAD
    # Node
    - key: k8s.node.name
      from_attribute: node
      action: insert
    - key: node
      action: delete
=======
      # Node
      - key: k8s.node.name
        from_attribute: node
        action: insert

      - key: host.id
        from_attribute: k8s.node.name
        action: insert
>>>>>>> e6d29d61

      - key: node
        action: delete

<<<<<<< HEAD
    - key: host.id
      from_attribute: k8s.node.name
      action: insert

    - key: sw.k8s.node.version
      from_attribute: kubelet_version
      action: insert
    - key: kubelet_version
      action: delete
=======
      - key: k8s.node.name
        from_attribute: exported_node
        action: upsert
      - key: exported_node
        action: delete
>>>>>>> e6d29d61

      - key: sw.k8s.node.version
        from_attribute: kubelet_version
        action: insert
      - key: kubelet_version
        action: delete

      - key: sw.k8s.node.provider.id
        from_attribute: provider_id
        action: insert
      - key: provider_id
        action: delete

      - key: sw.k8s.node.os.image
        from_attribute: os_image
        action: insert
      - key: os_image
        action: delete

<<<<<<< HEAD
    # Namespace
    - key: k8s.namespace.name
      from_attribute: namespace
      action: insert
    - key: namespace
      action: delete

    - key: k8s.namespace.name
      from_attribute: exported_namespace
      action: upsert
    - key: exported_namespace
      action: delete
=======
      - key: host.id
        from_attribute: k8s.node.name
        action: insert
>>>>>>> e6d29d61

      # Namespace
      - key: k8s.namespace.name
        from_attribute: exported_namespace
        action: insert
      - key: exported_namespace
        action: delete

      # Pod
      - key: k8s.pod.name
        from_attribute: pod
        action: insert
      - key: pod
        action: delete

      - key: k8s.pod.uid
        from_attribute: uid
        action: insert
      - key: uid
        action: delete

      - key: sw.k8s.pod.ip
        from_attribute: pod_ip
        action: insert
      - key: pod_ip
        action: delete

      - key: sw.k8s.pod.host.ip
        from_attribute: host_ip
        action: insert
      - key: host_ip
        action: delete

      - key: sw.k8s.pod.createdby.kind
        from_attribute: created_by_kind
        action: insert
      - key: created_by_kind
        action: delete

      - key: sw.k8s.pod.createdby.name
        from_attribute: created_by_name
        action: insert
      - key: created_by_name
        action: delete

      - key: sw.k8s.pod.host.network
        from_attribute: host_network
        action: insert
      - key: host_network
        action: delete

      - key: sw.k8s.pod.priority_class
        from_attribute: priority_class
        action: insert
      - key: priority_class
        action: delete

      # Container
      - key: k8s.container.id
        from_attribute: container_id
        action: insert
      - key: container_id
        action: delete

      - key: k8s.container.name
        from_attribute: container
        action: insert
      - key: container
        action: delete

      - key: k8s.container.image.id
        from_attribute: image_id
        action: insert
      - key: image_id
        action: delete

      - key: k8s.container.image.name
        from_attribute: image
        action: insert
      - key: image
        action: delete

  attributes:
    actions:
      - key: sw.namespace
        action: insert
        value: k8s_monitor

  batch:
    send_batch_size: 8192
    send_batch_max_size: 8192
    timeout: 1s
receivers:
  k8s_events:
  prometheus:
    config:
      scrape_configs:
        - job_name: prometheus
          scrape_interval: ${SCRAPE_INTERVAL}
          metrics_path: "/federate"
          honor_timestamps: false
          params:
            "match[]":
              - "container_cpu_usage_seconds_total"
              - "container_spec_cpu_quota"
              - "container_spec_cpu_period"
              - "container_memory_working_set_bytes"
              - "container_spec_memory_limit_bytes"
              - "kube_node_info"
              - "kube_node_created"
              - "kube_node_status_capacity"
              - "kube_node_status_condition"
              - "kube_pod_created"
              - "kube_pod_info"
              - "kube_pod_start_time"
              - "kube_pod_completion_time"
              - "kube_pod_status_phase"
              - "kube_pod_start_time"
              - "kube_resourcequota"
              - '{__name__=~"kube_pod_container_.*"}'
          static_configs:
            - targets:
                - ${PROMETHEUS_URL}
service:
  extensions:
    - health_check
    - memory_ballast
  pipelines:
    metrics:
      exporters:
        - otlp
      processors:
        - prometheustypeconvert
        - metricstransform/rename
        - metricstransform/preprocessing
        - cumulativetodelta
        - deltatorate
        - metricstransform/aggregate_rate
        - experimental_metricsgeneration
        - groupbyattrs/node
        - metricstransform/aggregate_node_level
        - groupbyattrs/all
        - resource
        - memory_limiter
        - batch
      receivers:
        - prometheus
    logs:
      exporters:
        - otlp
      processors:
        - resource
        - attributes
        - memory_limiter
        - batch
      receivers:
        - k8s_events
  telemetry:
    logs:
      level: "info"
    metrics:
      address: 0.0.0.0:8888<|MERGE_RESOLUTION|>--- conflicted
+++ resolved
@@ -163,7 +163,6 @@
       - kubelet_version
       - provider_id
       - os_image
-      - namespace
       - exported_namespace
       - pod
       - uid
@@ -203,44 +202,22 @@
         value: ${CLUSTER_NAME}
         action: insert
 
-<<<<<<< HEAD
-    # Node
-    - key: k8s.node.name
-      from_attribute: node
-      action: insert
-    - key: node
-      action: delete
-=======
       # Node
       - key: k8s.node.name
         from_attribute: node
         action: insert
-
-      - key: host.id
-        from_attribute: k8s.node.name
-        action: insert
->>>>>>> e6d29d61
-
       - key: node
         action: delete
 
-<<<<<<< HEAD
-    - key: host.id
-      from_attribute: k8s.node.name
-      action: insert
-
-    - key: sw.k8s.node.version
-      from_attribute: kubelet_version
-      action: insert
-    - key: kubelet_version
-      action: delete
-=======
       - key: k8s.node.name
         from_attribute: exported_node
         action: upsert
       - key: exported_node
         action: delete
->>>>>>> e6d29d61
+
+      - key: host.id
+        from_attribute: k8s.node.name
+        action: insert
 
       - key: sw.k8s.node.version
         from_attribute: kubelet_version
@@ -260,29 +237,16 @@
       - key: os_image
         action: delete
 
-<<<<<<< HEAD
-    # Namespace
-    - key: k8s.namespace.name
-      from_attribute: namespace
-      action: insert
-    - key: namespace
-      action: delete
-
-    - key: k8s.namespace.name
-      from_attribute: exported_namespace
-      action: upsert
-    - key: exported_namespace
-      action: delete
-=======
-      - key: host.id
-        from_attribute: k8s.node.name
-        action: insert
->>>>>>> e6d29d61
-
       # Namespace
       - key: k8s.namespace.name
+        from_attribute: namespace
+        action: insert
+      - key: namespace
+        action: delete
+
+      - key: k8s.namespace.name
         from_attribute: exported_namespace
-        action: insert
+        action: upsert
       - key: exported_namespace
         action: delete
 
