exporters:
  otlp:
    endpoint: ${OTEL_ENVOY_ADDRESS}
    tls:
      insecure: ${OTEL_ENVOY_ADDRESS_TLS_INSECURE}
    headers:
      "Authorization": "Bearer ${SOLARWINDS_API_TOKEN}"
extensions:
  health_check: {}
  memory_ballast:
    size_mib: "204"

processors:
  memory_limiter:
    check_interval: 5s
    limit_mib: 409
    spike_limit_mib: 128
  prometheustypeconvert:
    transforms:
      - include: container_cpu_usage_seconds_total
        convert_type: sum
  metricstransform/rename:
    transforms:
      # add `k8s.` suffix to all metrics that are clearly provided by Kubernetes 
      - include: ^(kube_|container_)(.*)$$
        match_type: regexp
        action: update
        new_name: k8s.$${2}
  # Transformations done on all metrics before any grouping
  metricstransform/preprocessing:
    transforms:
      - include: k8s.kube_namespace_status_phase
        action: update
        operations:
          - action: update_label
            label: phase
            new_label: sw.k8s.namespace.status
      - include: k8s.kube_pod_status_phase
        action: update
        operations:
          - action: update_label
            label: phase
            new_label: sw.k8s.pod.status
      - include: k8s.container_cpu_usage_seconds_total
        action: insert
        new_name: k8s.container.cpu.usage.seconds.rate
      - include: k8s.container_cpu_usage_seconds_total
        action: insert
        experimental_match_labels: { "id": "/" }
        new_name: k8s.node.cpu.usage.seconds.rate
      - include: k8s.kube_node_status_capacity
        experimental_match_labels: { "resource": "cpu" }
        action: insert
        new_name: k8s.node.cpu.capacity
      - include: k8s.kube_node_status_capacity
        experimental_match_labels: { "resource": "memory" }
        action: insert
<<<<<<< HEAD
        new_name: k8s.kube_node_status_capacity_memory
      - include: k8s.kube_node_status_condition
        experimental_match_labels: { "condition": "Ready", "status": "true" }
        action: insert
        new_name: k8s.node.status.condition.ready
      - include: k8s.kube_node_status_condition
        experimental_match_labels: { "condition": "NetworkUnavailable", "status": "true" }
        action: insert
        new_name: k8s.node.status.condition.networkunavailable
      - include: k8s.kube_node_status_condition
        experimental_match_labels: { "condition": "PIDPressure", "status": "true" }
        action: insert
        new_name: k8s.node.status.condition.pidpressure
      - include: k8s.kube_node_status_condition
        experimental_match_labels: { "condition": "MemoryPressure", "status": "true" }
        action: insert
        new_name: k8s.node.status.condition.memorypressure
      - include: k8s.kube_node_status_condition
        experimental_match_labels: { "condition": "DiskPressure", "status": "true" }
        action: insert
        new_name: k8s.node.status.condition.diskpressure
=======
        new_name: k8s.node.memory.capacity
>>>>>>> c6b5c397
      - include: k8s.kube_pod_info
        action: insert
        new_name: k8s.cluster.pods
        operations:
          - action: aggregate_labels
            label_set: []
            aggregation_type: sum
      - include: k8s.kube_node_info
        action: insert
        new_name: k8s.cluster.nodes
        operations:
          - action: aggregate_labels
            label_set: [ ]
            aggregation_type: sum
      - include: k8s.kube_node_status_capacity_cpu
        action: insert
        new_name: k8s.cluster.cpu.capacity
        operations:
          - action: aggregate_labels
            label_set: [ ]
            aggregation_type: sum
      - include: k8s.kube_node_status_capacity_memory
        action: insert
        new_name: k8s.cluster.memory.capacity
        operations:
          - action: aggregate_labels
            label_set: [ ]
            aggregation_type: sum
      - include: k8s.container_memory_working_set_bytes
        action: insert
        new_name: k8s.cluster.memory.working_set
        operations:
          - action: aggregate_labels
            label_set: []
            aggregation_type: sum
  cumulativetodelta:
<<<<<<< HEAD
    include:
      metrics:
        - k8s.container_cpu_usage_seconds_rate
      match_type: strict
  deltatorate:
    metrics:
      - k8s.container_cpu_usage_seconds_rate
  groupbyattrs/1:
=======
      include:
          metrics:
              - k8s.container.cpu.usage.seconds.rate
              - k8s.node.cpu.usage.seconds.rate
          match_type: strict
  deltatorate:
      metrics:
          - k8s.container.cpu.usage.seconds.rate
          - k8s.node.cpu.usage.seconds.rate
  metricstransform/aggregate_rate:
    transforms:
      - include: k8s.node.cpu.usage.seconds.rate
        action: insert
        new_name: k8s.cluster.cpu.usage.seconds.rate
        operations:
          - action: aggregate_labels
            label_set: [ ]
            aggregation_type: sum
  experimental_metricsgeneration:
    rules:
      - name: k8s.cluster.memory.utilization
        unit: Percent
        type: calculate
        metric1: k8s.cluster.memory.working_set
        metric2: k8s.cluster.memory.capacity
        operation: percent
      - name: k8s.cluster.cpu.utilization
        unit: Percent
        type: calculate
        metric1: k8s.cluster.cpu.usage.seconds.rate
        metric2: k8s.cluster.cpu.capacity
        operation: percent
  groupbyattrs/node:
>>>>>>> c6b5c397
    keys:
      - node
  # Transformations done after grouping per node
  metricstransform/aggregate_node_level:
    transforms:
      - include: k8s.kube_pod_info
        action: insert
        new_name: k8s.kube_pod_info_node_aggregated
        operations:
          - action: aggregate_labels
            label_set: []
            aggregation_type: sum
  groupbyattrs/all:
    keys:
      - exported_node
      - kubelet_version
      - provider_id
      - os_image
      - exported_namespace
      - pod
      - uid
      - pod_ip
      - host_ip
      - created_by_kind
      - created_by_name
      - host_network
      - priority_class
      - container_id
      - container
      - image
      - image_id
      - sw.k8s.pod.status
      - sw.k8s.namespace.status
  resource:
    attributes:
      # Remove useless attributes
      - key: service.name
        action: delete

      - key: host.name
        action: delete

      - key: port
        action: delete

      - key: scheme
        action: delete

      # Cluster
      - key: sw.k8s.cluster.uid
        value: ${CLUSTER_UID}
        action: insert

      - key: k8s.cluster.name
        value: ${CLUSTER_NAME}
        action: insert

      # Node
      - key: k8s.node.name
        from_attribute: node
        action: insert

      - key: host.id
        from_attribute: k8s.node.name
        action: insert

      - key: node
        action: delete

      - key: k8s.node.name
        from_attribute: exported_node
        action: upsert
      - key: exported_node
        action: delete

      - key: sw.k8s.node.version
        from_attribute: kubelet_version
        action: insert
      - key: kubelet_version
        action: delete

      - key: sw.k8s.node.provider.id
        from_attribute: provider_id
        action: insert
      - key: provider_id
        action: delete

      - key: sw.k8s.node.os.image
        from_attribute: os_image
        action: insert
      - key: os_image
        action: delete

      - key: host.id
        from_attribute: k8s.node.name
        action: insert

      # Namespace
      - key: k8s.namespace.name
        from_attribute: exported_namespace
        action: insert
      - key: exported_namespace
        action: delete

      # Pod
      - key: k8s.pod.name
        from_attribute: pod
        action: insert
      - key: pod
        action: delete

      - key: k8s.pod.uid
        from_attribute: uid
        action: insert
      - key: uid
        action: delete

      - key: sw.k8s.pod.ip
        from_attribute: pod_ip
        action: insert
      - key: pod_ip
        action: delete

      - key: sw.k8s.pod.host.ip
        from_attribute: host_ip
        action: insert
      - key: host_ip
        action: delete

      - key: sw.k8s.pod.createdby.kind
        from_attribute: created_by_kind
        action: insert
      - key: created_by_kind
        action: delete

      - key: sw.k8s.pod.createdby.name
        from_attribute: created_by_name
        action: insert
      - key: created_by_name
        action: delete

      - key: sw.k8s.pod.host.network
        from_attribute: host_network
        action: insert
      - key: host_network
        action: delete

      - key: sw.k8s.pod.priority_class
        from_attribute: priority_class
        action: insert
      - key: priority_class
        action: delete

      # Container
      - key: k8s.container.id
        from_attribute: container_id
        action: insert
      - key: container_id
        action: delete

      - key: k8s.container.name
        from_attribute: container
        action: insert
      - key: container
        action: delete

      - key: k8s.container.image.id
        from_attribute: image_id
        action: insert
      - key: image_id
        action: delete

      - key: k8s.container.image.name
        from_attribute: image
        action: insert
      - key: image
        action: delete

  attributes:
    actions:
      - key: sw.namespace
        action: insert
        value: k8s_monitor

  batch:
    send_batch_size: 8192
    send_batch_max_size: 8192
    timeout: 1s
receivers:
  k8s_events:
  prometheus:
    config:
      scrape_configs:
        - job_name: prometheus
          scrape_interval: ${SCRAPE_INTERVAL}
          metrics_path: '/federate'
          honor_timestamps: false
          params:
            'match[]':
              - 'container_cpu_usage_seconds_total'
              - 'container_spec_cpu_quota'
              - 'container_spec_cpu_period'
              - 'container_memory_working_set_bytes'
              - 'container_spec_memory_limit_bytes'
              - 'kube_node_info'
              - 'kube_node_created'
              - 'kube_node_status_capacity'
              - 'kube_node_status_condition'
              - 'kube_pod_created'
              - 'kube_pod_info'
              - 'kube_pod_start_time'
              - 'kube_pod_completion_time'
              - 'kube_pod_status_phase'
              - 'kube_pod_start_time'
              - 'kube_resourcequota'
              - '{__name__=~"kube_pod_container_.*"}'
          static_configs:
            - targets:
                - ${PROMETHEUS_URL}
service:
  extensions:
    - health_check
    - memory_ballast
  pipelines:
    metrics:
      exporters:
        - otlp
      processors:
<<<<<<< HEAD
        - prometheustypeconvert
        - metricstransform/1
        - cumulativetodelta
        - deltatorate
        - groupbyattrs/1
        - metricstransform/2
        - groupbyattrs/2
        - resource
        - memory_limiter
        - batch
=======
      - prometheustypeconvert
      - metricstransform/rename
      - metricstransform/preprocessing
      - cumulativetodelta
      - deltatorate
      - metricstransform/aggregate_rate
      - experimental_metricsgeneration
      - groupbyattrs/node
      - metricstransform/aggregate_node_level
      - groupbyattrs/all
      - resource
      - memory_limiter
      - batch
>>>>>>> c6b5c397
      receivers:
        - prometheus
    logs:
      exporters:
        - otlp
      processors:
        - resource
        - attributes
        - memory_limiter
        - batch
      receivers:
        - k8s_events
  telemetry:
    logs:
      level: "info"
    metrics:
      address: 0.0.0.0:8888<|MERGE_RESOLUTION|>--- conflicted
+++ resolved
@@ -21,7 +21,7 @@
         convert_type: sum
   metricstransform/rename:
     transforms:
-      # add `k8s.` suffix to all metrics that are clearly provided by Kubernetes 
+      # add `k8s.` suffix to all metrics that are clearly provided by Kubernetes
       - include: ^(kube_|container_)(.*)$$
         match_type: regexp
         action: update
@@ -55,8 +55,7 @@
       - include: k8s.kube_node_status_capacity
         experimental_match_labels: { "resource": "memory" }
         action: insert
-<<<<<<< HEAD
-        new_name: k8s.kube_node_status_capacity_memory
+        new_name: k8s.node.memory.capacity
       - include: k8s.kube_node_status_condition
         experimental_match_labels: { "condition": "Ready", "status": "true" }
         action: insert
@@ -77,9 +76,6 @@
         experimental_match_labels: { "condition": "DiskPressure", "status": "true" }
         action: insert
         new_name: k8s.node.status.condition.diskpressure
-=======
-        new_name: k8s.node.memory.capacity
->>>>>>> c6b5c397
       - include: k8s.kube_pod_info
         action: insert
         new_name: k8s.cluster.pods
@@ -92,21 +88,21 @@
         new_name: k8s.cluster.nodes
         operations:
           - action: aggregate_labels
-            label_set: [ ]
+            label_set: []
             aggregation_type: sum
       - include: k8s.kube_node_status_capacity_cpu
         action: insert
         new_name: k8s.cluster.cpu.capacity
         operations:
           - action: aggregate_labels
-            label_set: [ ]
+            label_set: []
             aggregation_type: sum
       - include: k8s.kube_node_status_capacity_memory
         action: insert
         new_name: k8s.cluster.memory.capacity
         operations:
           - action: aggregate_labels
-            label_set: [ ]
+            label_set: []
             aggregation_type: sum
       - include: k8s.container_memory_working_set_bytes
         action: insert
@@ -116,25 +112,15 @@
             label_set: []
             aggregation_type: sum
   cumulativetodelta:
-<<<<<<< HEAD
     include:
       metrics:
-        - k8s.container_cpu_usage_seconds_rate
+        - k8s.container.cpu.usage.seconds.rate
+        - k8s.node.cpu.usage.seconds.rate
       match_type: strict
   deltatorate:
     metrics:
-      - k8s.container_cpu_usage_seconds_rate
-  groupbyattrs/1:
-=======
-      include:
-          metrics:
-              - k8s.container.cpu.usage.seconds.rate
-              - k8s.node.cpu.usage.seconds.rate
-          match_type: strict
-  deltatorate:
-      metrics:
-          - k8s.container.cpu.usage.seconds.rate
-          - k8s.node.cpu.usage.seconds.rate
+      - k8s.container.cpu.usage.seconds.rate
+      - k8s.node.cpu.usage.seconds.rate
   metricstransform/aggregate_rate:
     transforms:
       - include: k8s.node.cpu.usage.seconds.rate
@@ -142,7 +128,7 @@
         new_name: k8s.cluster.cpu.usage.seconds.rate
         operations:
           - action: aggregate_labels
-            label_set: [ ]
+            label_set: []
             aggregation_type: sum
   experimental_metricsgeneration:
     rules:
@@ -159,7 +145,6 @@
         metric2: k8s.cluster.cpu.capacity
         operation: percent
   groupbyattrs/node:
->>>>>>> c6b5c397
     keys:
       - node
   # Transformations done after grouping per node
@@ -355,26 +340,26 @@
       scrape_configs:
         - job_name: prometheus
           scrape_interval: ${SCRAPE_INTERVAL}
-          metrics_path: '/federate'
+          metrics_path: "/federate"
           honor_timestamps: false
           params:
-            'match[]':
-              - 'container_cpu_usage_seconds_total'
-              - 'container_spec_cpu_quota'
-              - 'container_spec_cpu_period'
-              - 'container_memory_working_set_bytes'
-              - 'container_spec_memory_limit_bytes'
-              - 'kube_node_info'
-              - 'kube_node_created'
-              - 'kube_node_status_capacity'
-              - 'kube_node_status_condition'
-              - 'kube_pod_created'
-              - 'kube_pod_info'
-              - 'kube_pod_start_time'
-              - 'kube_pod_completion_time'
-              - 'kube_pod_status_phase'
-              - 'kube_pod_start_time'
-              - 'kube_resourcequota'
+            "match[]":
+              - "container_cpu_usage_seconds_total"
+              - "container_spec_cpu_quota"
+              - "container_spec_cpu_period"
+              - "container_memory_working_set_bytes"
+              - "container_spec_memory_limit_bytes"
+              - "kube_node_info"
+              - "kube_node_created"
+              - "kube_node_status_capacity"
+              - "kube_node_status_condition"
+              - "kube_pod_created"
+              - "kube_pod_info"
+              - "kube_pod_start_time"
+              - "kube_pod_completion_time"
+              - "kube_pod_status_phase"
+              - "kube_pod_start_time"
+              - "kube_resourcequota"
               - '{__name__=~"kube_pod_container_.*"}'
           static_configs:
             - targets:
@@ -388,32 +373,19 @@
       exporters:
         - otlp
       processors:
-<<<<<<< HEAD
         - prometheustypeconvert
-        - metricstransform/1
+        - metricstransform/rename
+        - metricstransform/preprocessing
         - cumulativetodelta
         - deltatorate
-        - groupbyattrs/1
-        - metricstransform/2
-        - groupbyattrs/2
+        - metricstransform/aggregate_rate
+        - experimental_metricsgeneration
+        - groupbyattrs/node
+        - metricstransform/aggregate_node_level
+        - groupbyattrs/all
         - resource
         - memory_limiter
         - batch
-=======
-      - prometheustypeconvert
-      - metricstransform/rename
-      - metricstransform/preprocessing
-      - cumulativetodelta
-      - deltatorate
-      - metricstransform/aggregate_rate
-      - experimental_metricsgeneration
-      - groupbyattrs/node
-      - metricstransform/aggregate_node_level
-      - groupbyattrs/all
-      - resource
-      - memory_limiter
-      - batch
->>>>>>> c6b5c397
       receivers:
         - prometheus
     logs:
