--- conflicted
+++ resolved
@@ -122,15 +122,9 @@
 			if op.Action == AddLabel && op.NewValue == "" {
 				return fmt.Errorf("operation %v: missing required field %q while %q is %v", i+1, NewValueFieldName, ActionFieldName, AddLabel)
 			}
-<<<<<<< HEAD
-			if op.Action == FilterDataPoints && op.DataPointValue == 0 {
-				return fmt.Errorf("operation %v: missing required field %q while %q is %v", i+1, DataPointsFieldName, ActionFieldName, FilterDataPoints)
-			}
 			if op.Action == FilterDataPoints && !op.DataPointValueAction.isValid() {
 				return fmt.Errorf("operation %v: %q must be in %q", i+1, DataValueActionFieldName, dataPointActions)
 			}
-=======
->>>>>>> 256396a5
 		}
 	}
 	return nil
